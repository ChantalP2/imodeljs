--- conflicted
+++ resolved
@@ -2,8 +2,6 @@
   "name": "@bentley/ui-framework",
   "entries": [
     {
-<<<<<<< HEAD
-=======
       "version": "1.2.0",
       "tag": "@bentley/ui-framework_v1.2.0",
       "date": "Wed, 24 Jul 2019 11:47:26 GMT",
@@ -70,7 +68,6 @@
       }
     },
     {
->>>>>>> 3035845d
       "version": "1.1.0",
       "tag": "@bentley/ui-framework_v1.1.0",
       "date": "Mon, 01 Jul 2019 19:04:29 GMT",
