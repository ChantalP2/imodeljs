--- conflicted
+++ resolved
@@ -70,13 +70,7 @@
 
 The frontend makes requests on backend services in order to access iModel content. The frontend uses [RpcInterfaces](#RpcInterface) to communicate with the app's backend(s) and other services. The frontend should depend on `@bentley/imodeljs-frontend`. The frontend may also depend on common packages such as imodeljs-common, bentleyjs-core, or geometry-core. It may also depend on Web-specific packages. The frontend must not depend on anything that requires native code or is dependent on Node.js.
 
-<<<<<<< HEAD
 ## Interactive App Configurations
-=======
-### RpcInterface
-
-An *interface* is the boundary between two components, allowing them to communicate in a clearly defined way. A service implements an interface in order to make its operations available, and a client makes calls on a service's interface it in order to request operations. Since client and service do not run in the same JavaScript context and may not even be on the same machine; a call across the interface is always a [remote procedure call](../learning/Glossary.md#rpc). That is why the interfaces implemented by services and called by clients are called *RpcInterfaces*.
->>>>>>> 8d17a137
 
 An iModelJs-based interactive app can be configured to run as a web app with a supporting web server, a desktop app, or a mobile app.
 
@@ -104,11 +98,7 @@
 
 ### Making Interactive Apps Fit the Platform
 
-<<<<<<< HEAD
 You may want to tailor the UI and function of an app for each configuration. For example, a mobile app will usually have a simpler UI than a desktop app, and a mobile app might offer mobile-specific features such as camera or GPS. Tailoring is relatively easy, because of the highly factored architecture of an iModelJs app. As a result, you can:
-=======
-The iModelJs desktop RPC configuration is specific to the Electron framework.
->>>>>>> 8d17a137
 
 * Change the GUI
 * Use the [backends for frontends pattern](#backends-for-frontends)
@@ -120,11 +110,7 @@
 
 An app's UI is contained within its frontend. And, the look and feel of the GUI is largely contained within its HTML and CSS resources. Swapping in a different GUI can be a simple as swapping in a different style sheet or HTML page, leaving the supporting JavaScript the same. You can develop and test the various version of the GUI in a single development environment. You can also write the frontend JavaScript to tailor the GUI at run time.
 
-<<<<<<< HEAD
 ### Platform-specific Modules
-=======
-An app chooses the appropriate configuration for each RpcInterface that it uses. For example, while an app accesses both external services and app-specific backends through RpcInterfaces, the app must configure the RpcInterfaces differently: a cloud configuration is always uses for external services and a configuration based on its own app configuration must be use for an app-specific backend.
->>>>>>> 8d17a137
 
 An interactive app can use platform-specific modules that are supplied by the host platform in JavaScript. Mobile platforms such as iOS and Android, provide JavaScript classes for services that are specific to mobile apps. The Electron desktop platform provides all of the features of nodejs. Platform-specific modules must be used in [guarded code](../learning/Portability.md).
 
@@ -155,7 +141,7 @@
 
 #### Desktop RPC configuration
 
-Marshalls calls on an [RpcInterface](#RpcInterface) through high-bandwidth, low-latency pipes between cooperating processes on the same computer. Provides endpoint-processing and call dispatching in the service backend process. The iModelJs desktop RPC configuration is specific to Electron.
+Marshalls calls on an [RpcInterface](#RpcInterface) through high-bandwidth, low-latency pipes between cooperating processes on the same computer. Provides endpoint-processing and call dispatching in the service backend process. The iModelJs desktop RPC configuration is specific to the Electron framework.
 
 #### In-process RPC configuration
 
