---
ignore: true
---
# NextVersion
<<<<<<< HEAD

=======

## Color mix property added to thematic gradient settings

Thematic display gradient properties now supports a colorMix value for mixing the color of background map terrain or point clouds in with the thematic gradient color.  The `colorMix` property of [ThematicGradientSettings]($common) is a value between 0.0 and 1.0, defaulting to 0.0, which determines the percentage of the original color to blend in with the thematic gradient color (so 0.0 will be only the thematic gradient color, and 1.0 will be only the original terrain map or point cloud color).

![thematic rendering of background map terrain with colorMix set to 0.0, 0.33, and 0.67](./assets/thematicTerrainColorMix.png)
<p align="center">Thematic rendering of background map terrain with colorMix set to 0.0, 0.33, and 0.67</p>

## Presentation

### `hideNodesInHierarchy` and grouping

Behavior of `hideNodesInHierarchy` attribute was changed when used in combination with grouping.

Previously the attribute meant that all nodes produced by the specification it was used on would be hidden, including grouping nodes. That made the combination useless, because grouping had absolutely no effect when used with `hideNodesInHierarchy`.

Now, only the instance nodes are hidden, but their grouping nodes (if any) are displayed. This makes it possible to create hierarchies like the following:

**Schema:**

```xml
<ECEntityClass typeName="A" />
<ECEntityClass typeName="A1">
  <BaseClass>A</BaseClass>
</ECEntityClass>
<ECEntityClass typeName="A2">
  <BaseClass>A</BaseClass>
</ECEntityClass>
<ECEntityClass typeName="B" />
<ECRelationshipClass typeName="A_B" strength="referencing" modifier="None" description="">
    <Source multiplicity="(0..*)" roleLabel="contains" polymorphic="true">
        <Class class="A"/>
    </Source>
    <Target multiplicity="(0..*)" roleLabel="is contained by" polymorphic="true">
        <Class class="B" />
    </Target>
</ECRelationshipClass>
```

**Instances:**

```
Classes:                                  Relationship "A_B"
+-------+-------------+-------+           +-----------+-----------+
| Class | Instance ID | Label |           | Source ID | Target ID |
+-------+-------------+-------+           +-----------+-----------+
| A1    |           1 | One   |           |         1 |         3 |
| A2    |           2 | Two   |           |         2 |         3 |
| B     |           3 | Three |
```

**Presentation rules:**

```json
rules: [{
  "ruleType": "RootNodes",
  "specifications": [{
    "specType": "InstanceNodesOfSpecificClasses",
    "classes": { "schemaName": "MySchema", "classNames": ["A"] },
    "groupByClass": true,
    "groupByLabel": false,
    "hideNodesInHierarchy": true
  }]
}, {
  "ruleType": "ChildNodes",
  "condition": "ParentNode.ClassName = \"A\"",
  "specifications": [{
    "specType": "RelatedInstanceNodes",
    "relationshipPaths": [{
        "relationship": { "schemaName": "MySchema", "className": "A_B" },
        "direction": "Forward"
    }],
    "groupByClass": false,
    "groupByLabel": false
  }]
}, {
  "ruleType": "ChildNodes",
  "condition": "ParentNode.ClassName = \"B\"",
  "specifications": [{
    "specType": "RelatedInstanceNodes",
    "relationshipPaths": [{
        "relationship": { "schemaName": "MySchema", "className": "A_B" },
        "direction": "Backward"
    }],
    "groupByClass": false,
    "groupByLabel": false
  }]
}]
```

**Result:**

```
+ A1          (class "A" grouping node)
+-+ Three     (instance node of class "B", ECInstanceId = 3)
| +-+ One     (instance node of class "A", ECInstanceId = 1)
+ A2          (class "A" grouping node)
+-+ Three     (instance node of class "B", ECInstanceId = 3)
  +-+ Two     (instance node of class "A", ECInstanceId = 2)
```

### Nodes' duplication when using `RelatedInstanceNodes` specification

Behavior of `RelatedInstanceNodes` specification when used with many-to-x relationships was changed.

Previously, when traversing from a parent node, that is based on multiple instances on the "many" side of the relationship where the other side of the relationship points to the same other instance, we would see duplication.

Now, in the situation described above, there will be no more duplication.

### Breaking changes

- In `@bentley/presentation-backend` changed `cacheDirectory?: string` property to `cacheConfig?: HierarchyCacheConfig` on `PresentationManagerProps` interface. This adds ability to control cache mode.
Fix:

  ```ts
  Presentation.initialize({
    cacheConfig: { mode: HierarchyCacheMode.Disk, directory: "cacheLocation" },
  });
  ```

  instead of:

  ```ts
  Presentation.initialize({
    cacheDirectory: "cacheLocation",
  });
  ```

## Hilite/Emphasis interaction modified.

The visual interaction between hilited and emphasized geometry has been modified to look better.  Hilited geometry now always shows through emphasized geometry and visa versa.  Geometry which is both hilited and emphasized now shows the outline for both (provided they are of different widths).

![Cylinder is hilited, Torus is emphasized, and Block is both hilited and emphasized](./assets/HiliteEmphasisInteraction.png)
<p align="center">Cylinder is hilited, Torus is emphasized, and Block is both hilited and emphasized.</p>
>>>>>>> 70d7ea2d
<|MERGE_RESOLUTION|>--- conflicted
+++ resolved
@@ -2,9 +2,6 @@
 ignore: true
 ---
 # NextVersion
-<<<<<<< HEAD
-
-=======
 
 ## Color mix property added to thematic gradient settings
 
@@ -138,5 +135,4 @@
 The visual interaction between hilited and emphasized geometry has been modified to look better.  Hilited geometry now always shows through emphasized geometry and visa versa.  Geometry which is both hilited and emphasized now shows the outline for both (provided they are of different widths).
 
 ![Cylinder is hilited, Torus is emphasized, and Block is both hilited and emphasized](./assets/HiliteEmphasisInteraction.png)
-<p align="center">Cylinder is hilited, Torus is emphasized, and Block is both hilited and emphasized.</p>
->>>>>>> 70d7ea2d
+<p align="center">Cylinder is hilited, Torus is emphasized, and Block is both hilited and emphasized.</p>