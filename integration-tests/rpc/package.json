--- conflicted
+++ resolved
@@ -18,33 +18,20 @@
   },
   "repository": {},
   "dependencies": {
-<<<<<<< HEAD
-    "@bentley/bentleyjs-core": "0.191.0-dev.8",
-    "@bentley/imodeljs-backend": "0.191.0-dev.8",
-    "@bentley/imodeljs-clients": "0.191.0-dev.8",
-    "@bentley/imodeljs-common": "0.191.0-dev.8",
-=======
     "@bentley/bentleyjs-core": "0.191.0-dev.9",
     "@bentley/express-server": "0.191.0-dev.9",
     "@bentley/imodeljs-backend": "0.191.0-dev.9",
     "@bentley/imodeljs-clients": "0.191.0-dev.9",
     "@bentley/imodeljs-common": "0.191.0-dev.9",
->>>>>>> 16a7b892
     "chai": "^4.1.2",
     "electron": "^4.1.0",
     "express": "^4.16.3",
     "semver": "^5.5.0"
   },
   "devDependencies": {
-<<<<<<< HEAD
-    "@bentley/certa": "0.191.0-dev.8",
-    "@bentley/config-loader": "0.191.0-dev.8",
-    "@bentley/build-tools": "0.191.0-dev.8",
-=======
     "@bentley/certa": "0.191.0-dev.9",
     "@bentley/config-loader": "0.191.0-dev.9",
     "@bentley/build-tools": "0.191.0-dev.9",
->>>>>>> 16a7b892
     "@types/chai": "^4.1.4",
     "@types/express": "^4.16.1",
     "@types/mocha": "^5.2.5",
