--- conflicted
+++ resolved
@@ -69,6 +69,16 @@
         "@bentley/imodeljs-nodeaddonapi": "10.0.0",
         "fs-extra": "5.0.0",
         "js-base64": "2.4.3"
+      },
+      "dependencies": {
+        "@bentley/geometry-core": {
+          "version": "4.3.1",
+          "resolved": "https://npm.bentley.com/npm/npm/@bentley/geometry-core/-/geometry-core-4.3.1.tgz",
+          "integrity": "sha1-LBLV7sKMr8V0gJjMXwQW/EP/lO0=",
+          "requires": {
+            "flatbuffers": "1.8.0"
+          }
+        }
       }
     },
     "@bentley/imodeljs-clients": {
@@ -87,8 +97,6 @@
         "xpath": "0.0.24"
       }
     },
-<<<<<<< HEAD
-=======
     "@bentley/imodeljs-common": {
       "version": "0.59.0",
       "resolved": "https://npm.bentley.com/npm/npm/@bentley/imodeljs-common/-/imodeljs-common-0.59.0.tgz",
@@ -96,9 +104,18 @@
       "requires": {
         "@bentley/geometry-core": "4.3.1",
         "@bentley/imodeljs-clients": "3.0.3"
-      }
-    },
->>>>>>> dff5eb6e
+      },
+      "dependencies": {
+        "@bentley/geometry-core": {
+          "version": "4.3.1",
+          "resolved": "https://npm.bentley.com/npm/npm/@bentley/geometry-core/-/geometry-core-4.3.1.tgz",
+          "integrity": "sha1-LBLV7sKMr8V0gJjMXwQW/EP/lO0=",
+          "requires": {
+            "flatbuffers": "1.8.0"
+          }
+        }
+      }
+    },
     "@bentley/imodeljs-e_1_6_11-win32-x64": {
       "version": "10.0.0",
       "resolved": "https://npm.bentley.com/npm/npm/@bentley/imodeljs-e_1_6_11-win32-x64/-/imodeljs-e_1_6_11-win32-x64-10.0.0.tgz",
@@ -132,11 +149,7 @@
     },
     "@rush-temp/imodeljs-backend": {
       "version": "file:projects/imodeljs-backend.tgz",
-<<<<<<< HEAD
-      "integrity": "sha1-iWZlr07I2yufUYkLVPJgJJDjnhs=",
-=======
-      "integrity": "sha1-j2JlJEHN8kuBhacpbHC+8pA9uYI=",
->>>>>>> dff5eb6e
+      "integrity": "sha1-IalmmFcgmDh/pVB2dMpj0kuEw8E=",
       "requires": {
         "@bentley/geometry-core": "5.0.2",
         "@bentley/imodeljs-clients": "3.0.3",
@@ -159,11 +172,7 @@
     },
     "@rush-temp/imodeljs-common": {
       "version": "file:projects/imodeljs-common.tgz",
-<<<<<<< HEAD
-      "integrity": "sha1-QCWgRpYeJqVuTVlm9dTGWJGwcGA=",
-=======
-      "integrity": "sha1-yYnvl/wWnlftkMwO6/f8cXdN6pY=",
->>>>>>> dff5eb6e
+      "integrity": "sha1-YZWOC54PoEzhs9IMQ1X0v0Audvs=",
       "requires": {
         "@bentley/bentleyjs-core": "7.2.0",
         "@bentley/geometry-core": "5.0.2",
@@ -174,11 +183,7 @@
     },
     "@rush-temp/imodeljs-core": {
       "version": "file:projects/imodeljs-core.tgz",
-<<<<<<< HEAD
-      "integrity": "sha1-rg/M85lwgufBBYGmSlY5DBRWcqg=",
-=======
-      "integrity": "sha1-NzbHgVbfDpnLmRDAzWjsin86V50=",
->>>>>>> dff5eb6e
+      "integrity": "sha1-0MUKFUeWyROks1W7/319EANHzqQ=",
       "requires": {
         "@bentley/bentleyjs-tools": "2.2.1",
         "@types/body-parser": "1.16.8",
@@ -229,18 +234,11 @@
     },
     "@rush-temp/imodeljs-core-testbed": {
       "version": "file:projects/imodeljs-core-testbed.tgz",
-<<<<<<< HEAD
-      "integrity": "sha1-aLHEi098RNgE95TZt81oWHajnDE=",
+      "integrity": "sha1-mVaXQPqHWFtWXAWUldFMrbvgVuw=",
       "requires": {
         "@bentley/bentleyjs-core": "7.2.0",
         "@bentley/geometry-core": "5.0.2",
-=======
-      "integrity": "sha1-/5Ujq8fqPXBq8OfV0r522zTrdPQ=",
-      "requires": {
-        "@bentley/bentleyjs-core": "7.2.0",
-        "@bentley/geometry-core": "4.3.1",
         "@bentley/imodeljs-backend": "0.59.1",
->>>>>>> dff5eb6e
         "@bentley/imodeljs-clients": "3.0.3",
         "@bentley/imodeljs-e_1_6_11-win32-x64": "10.0.0",
         "@bentley/imodeljs-electronaddon": "10.0.0",
@@ -266,11 +264,7 @@
     },
     "@rush-temp/imodeljs-frontend": {
       "version": "file:projects/imodeljs-frontend.tgz",
-<<<<<<< HEAD
-      "integrity": "sha1-F5q2CT72VP0LEZ8/xc3/bFLJ5go=",
-=======
-      "integrity": "sha1-qvEGw8BlerbNEgM4V4ZeLD/M6VM=",
->>>>>>> dff5eb6e
+      "integrity": "sha1-edV+hUxQTxmddirbwoKM5mT057s=",
       "requires": {
         "@bentley/geometry-core": "5.0.2",
         "@bentley/imodeljs-clients": "3.0.3",
