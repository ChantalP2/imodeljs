--- conflicted
+++ resolved
@@ -291,14 +291,6 @@
         "@types/node": "9.6.1"
       }
     },
-<<<<<<< HEAD
-    "@types/flatbuffers": {
-      "version": "1.6.5",
-      "resolved": "https://npm.bentley.com/npm/npm/@types/flatbuffers/-/flatbuffers-1.6.5.tgz",
-      "integrity": "sha1-NRZGff+lxK9L7+0M58wlh3/qkro="
-    },
-=======
->>>>>>> 70454e79
     "@types/fs-extra": {
       "version": "4.0.8",
       "resolved": "https://npm.bentley.com/npm/npm/@types/fs-extra/-/fs-extra-4.0.8.tgz",
@@ -665,15 +657,9 @@
       "integrity": "sha1-x57Zf380y48robyXkLzDZkdLS3k="
     },
     "atob": {
-<<<<<<< HEAD
-      "version": "2.0.3",
-      "resolved": "https://npm.bentley.com/npm/npm/atob/-/atob-2.0.3.tgz",
-      "integrity": "sha1-GcenYEc3dEaPILLS0DNyrX1Mv10="
-=======
       "version": "2.1.0",
       "resolved": "https://registry.npmjs.org/atob/-/atob-2.1.0.tgz",
       "integrity": "sha512-SuiKH8vbsOyCALjA/+EINmt/Kdl+TQPrtFgW7XZZcwtryFu9e5kQoX3bjCW6mIvGH1fbeAZZuvwGR5IlBRznGw=="
->>>>>>> 70454e79
     },
     "aws-sign2": {
       "version": "0.7.0",
@@ -2862,10 +2848,6 @@
       "dependencies": {
         "setprototypeof": {
           "version": "1.1.0",
-<<<<<<< HEAD
-          "resolved": "https://npm.bentley.com/npm/npm/setprototypeof/-/setprototypeof-1.1.0.tgz",
-          "integrity": "sha1-0L2FU2iHtv58DYGMuWLZ2RxU5lY="
-=======
           "resolved": "https://registry.npmjs.org/setprototypeof/-/setprototypeof-1.1.0.tgz",
           "integrity": "sha512-BvE/TwpZX4FXExxOxZyRGQQv651MSwmWKZGqvmPcRIjDqWub67kTKuIMx43cZZrS/cBBzwBcNDWoFxt2XEFIpQ=="
         },
@@ -2873,7 +2855,6 @@
           "version": "1.4.0",
           "resolved": "https://registry.npmjs.org/statuses/-/statuses-1.4.0.tgz",
           "integrity": "sha512-zhSCtt8v2NDrRlPQpCNtw/heZLtfUDqxBM1udqikb/Hbk52LK4nQSwr10u77iopCW5LsyHpuXS0GnEc48mLeew=="
->>>>>>> 70454e79
         }
       }
     },
@@ -3039,14 +3020,6 @@
         "locate-path": "2.0.0"
       }
     },
-<<<<<<< HEAD
-    "flatbuffers": {
-      "version": "1.8.0",
-      "resolved": "https://npm.bentley.com/npm/npm/flatbuffers/-/flatbuffers-1.8.0.tgz",
-      "integrity": "sha1-SnCxbYQ9cL8IIvwNcTe3Vanogao="
-    },
-=======
->>>>>>> 70454e79
     "for-in": {
       "version": "1.0.2",
       "resolved": "https://npm.bentley.com/npm/npm/for-in/-/for-in-1.0.2.tgz",
@@ -8000,10 +7973,6 @@
       "dependencies": {
         "mime": {
           "version": "1.4.1",
-<<<<<<< HEAD
-          "resolved": "https://npm.bentley.com/npm/npm/mime/-/mime-1.4.1.tgz",
-          "integrity": "sha1-Eh+evEnjdm8xGnbh+hyAA8SwOqY="
-=======
           "resolved": "https://registry.npmjs.org/mime/-/mime-1.4.1.tgz",
           "integrity": "sha512-KI1+qOZu5DcW6wayYHSzR/tXKCDC5Om4s1z2QJjDULzLcmf3DvzS7oluY4HCTrc+9FiKmWUgeNLg7W3uIQvxtQ=="
         },
@@ -8011,7 +7980,6 @@
           "version": "1.4.0",
           "resolved": "https://registry.npmjs.org/statuses/-/statuses-1.4.0.tgz",
           "integrity": "sha512-zhSCtt8v2NDrRlPQpCNtw/heZLtfUDqxBM1udqikb/Hbk52LK4nQSwr10u77iopCW5LsyHpuXS0GnEc48mLeew=="
->>>>>>> 70454e79
         }
       }
     },
@@ -8484,15 +8452,9 @@
       }
     },
     "statuses": {
-<<<<<<< HEAD
-      "version": "1.4.0",
-      "resolved": "https://npm.bentley.com/npm/npm/statuses/-/statuses-1.4.0.tgz",
-      "integrity": "sha1-u3PURtonlhBu/MG2AaJT1sRr0Ic="
-=======
       "version": "1.5.0",
       "resolved": "https://registry.npmjs.org/statuses/-/statuses-1.5.0.tgz",
       "integrity": "sha1-Fhx9rBd2Wf2YEfQ3cfqZOBR4Yow="
->>>>>>> 70454e79
     },
     "stream-browserify": {
       "version": "2.0.1",
@@ -8908,15 +8870,9 @@
       }
     },
     "tsutils": {
-<<<<<<< HEAD
-      "version": "2.22.2",
-      "resolved": "https://npm.bentley.com/npm/npm/tsutils/-/tsutils-2.22.2.tgz",
-      "integrity": "sha1-C589h6o+uVvTLSbOK4iqMppleVE=",
-=======
       "version": "2.25.0",
       "resolved": "https://registry.npmjs.org/tsutils/-/tsutils-2.25.0.tgz",
       "integrity": "sha512-SPgUlOAUAe6fCyPi0QR4U0jRuDsHHKvzIR6/hHd0YR0bb8MzeLJgCagkPSmZeJjWImnpJ0xq6XHa9goTvMBBCQ==",
->>>>>>> 70454e79
       "requires": {
         "tslib": "1.9.0"
       }
