--- conflicted
+++ resolved
@@ -1,10 +1,6 @@
 {
   "name": "@bentley/presentation-testing",
-<<<<<<< HEAD
-  "version": "1.2.0-dev.9",
-=======
   "version": "1.3.0-dev.7",
->>>>>>> 3035845d
   "description": "",
   "license": "MIT",
   "repository": {
@@ -41,18 +37,6 @@
     "cpx": "^1.5.0"
   },
   "dependencies": {
-<<<<<<< HEAD
-    "@bentley/bentleyjs-core": "1.2.0-dev.9",
-    "@bentley/build-tools": "1.2.0-dev.9",
-    "@bentley/imodeljs-backend": "1.2.0-dev.9",
-    "@bentley/imodeljs-common": "1.2.0-dev.9",
-    "@bentley/imodeljs-frontend": "1.2.0-dev.9",
-    "@bentley/presentation-backend": "1.2.0-dev.9",
-    "@bentley/presentation-common": "1.2.0-dev.9",
-    "@bentley/presentation-components": "1.2.0-dev.9",
-    "@bentley/presentation-frontend": "1.2.0-dev.9",
-    "@bentley/ui-components": "1.2.0-dev.9",
-=======
     "@bentley/bentleyjs-core": "1.3.0-dev.7",
     "@bentley/build-tools": "1.3.0-dev.7",
     "@bentley/imodeljs-backend": "1.3.0-dev.7",
@@ -63,7 +47,6 @@
     "@bentley/presentation-components": "1.3.0-dev.7",
     "@bentley/presentation-frontend": "1.3.0-dev.7",
     "@bentley/ui-components": "1.3.0-dev.7",
->>>>>>> 3035845d
     "@types/chai": "^4.1.4",
     "@types/chai-as-promised": "^7",
     "@types/chai-jest-snapshot": "^1.3.0",
