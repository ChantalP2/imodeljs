{
  "name": "@bentley/presentation-frontend",
<<<<<<< HEAD
  "version": "0.192.0-dev.11",
=======
  "version": "0.192.0-dev.14",
>>>>>>> eccf6d71
  "description": "Frontend of iModel.js Presentation library",
  "license": "MIT",
  "repository": {
    "type": "git",
    "url": "https://github.com/imodeljs/imodeljs"
  },
  "keywords": [
    "Bentley",
    "EC",
    "Presentation",
    "iModelJS",
    "Frontend"
  ],
  "author": {
    "name": "Bentley Systems, Inc.",
    "url": "http://www.bentley.com"
  },
  "main": "lib/presentation-frontend.js",
  "typings": "lib/presentation-frontend",
  "scripts": {
    "build": "npm run extract && node ./node_modules/@bentley/webpack-tools/bin/buildIModelJsModule.js",
    "build:watch": "tsc -b ./src/test -w",
    "clean": "rimraf lib package-deps.json",
    "cover": "nyc npm test",
    "docs": "npm run docs:reference && npm run docs:changelog",
    "docs:changelog": "cpx \"./CHANGELOG.md\" ../../generated-docs/presentation/presentation-frontend",
    "docs:reference": "node ./node_modules/@bentley/build-tools/scripts/docs.js --source=./src --includes=../../generated-docs/extract --json=../../generated-docs/presentation/presentation-frontend/json/file.json --tsIndexFile=presentation-frontend.ts --onlyJson %TYPEDOC_THEME%",
    "extract": "node ./node_modules/@bentley/build-tools/scripts/extract.js --fileExt=ts --extractFrom=./src/test --recursive --out=../../generated-docs/extract",
    "extract-api": "node ./node_modules/@bentley/build-tools/scripts/extract-api.js --entry=presentation-frontend --isPresentation",
    "lint": "tslint -p ./src 1>&2",
    "test": "mocha -r jsdom-global/register --opts ../mocha.opts \"./lib/test/**/*.test.js\"",
    "test:watch": "npm test -- --reporter min --watch-extensions ts --watch"
  },
  "iModelJs": {
    "buildModule": {
      "type": "system",
      "tscOptions": "-b ./src/test",
      "webpack": {
        "dest": "./lib/module",
        "entry": "./lib/presentation-frontend.js",
        "bundleName": "presentation-frontend"
      }
    }
  },
  "peerDependencies": {
<<<<<<< HEAD
    "@bentley/bentleyjs-core": "^0.192.0-dev.11",
    "@bentley/imodeljs-i18n": "^0.192.0-dev.11",
    "@bentley/imodeljs-common": "^0.192.0-dev.11",
    "@bentley/imodeljs-frontend": "^0.192.0-dev.11",
    "@bentley/presentation-common": "^0.192.0-dev.11"
  },
  "devDependencies": {
    "@bentley/bentleyjs-core": "0.192.0-dev.11",
    "@bentley/build-tools": "0.192.0-dev.11",
    "@bentley/imodeljs-i18n": "0.192.0-dev.11",
    "@bentley/imodeljs-common": "0.192.0-dev.11",
    "@bentley/imodeljs-frontend": "0.192.0-dev.11",
    "@bentley/presentation-common": "0.192.0-dev.11",
    "@bentley/webpack-tools": "0.192.0-dev.11",
=======
    "@bentley/bentleyjs-core": "^0.192.0-dev.14",
    "@bentley/imodeljs-i18n": "^0.192.0-dev.14",
    "@bentley/imodeljs-common": "^0.192.0-dev.14",
    "@bentley/imodeljs-frontend": "^0.192.0-dev.14",
    "@bentley/presentation-common": "^0.192.0-dev.14"
  },
  "devDependencies": {
    "@bentley/bentleyjs-core": "0.192.0-dev.14",
    "@bentley/build-tools": "0.192.0-dev.14",
    "@bentley/imodeljs-i18n": "0.192.0-dev.14",
    "@bentley/imodeljs-common": "0.192.0-dev.14",
    "@bentley/imodeljs-frontend": "0.192.0-dev.14",
    "@bentley/presentation-common": "0.192.0-dev.14",
    "@bentley/webpack-tools": "0.192.0-dev.14",
>>>>>>> eccf6d71
    "@types/chai": "^4.1.4",
    "@types/chai-as-promised": "^7",
    "@types/chai-jest-snapshot": "^1.3.0",
    "@types/deep-equal": "^1",
    "@types/faker": "^4.1.0",
    "@types/mocha": "^5.2.5",
    "@types/node": "10.14.1",
    "@types/sinon": "^5.0.5",
    "@types/sinon-chai": "^3.2.0",
    "cross-env": "^5.1.4",
    "chai": "^4.1.2",
    "chai-as-promised": "^7",
    "chai-jest-snapshot": "^2.0.0",
    "cpx": "^1.5.0",
    "deep-equal": "^1",
    "faker": "^4.1.0",
    "jsdom-global": "3.0.2",
    "mocha": "^5.2.0",
    "nyc": "^14.0.0",
    "rimraf": "^2.6.2",
    "sinon": "^7.1.1",
    "sinon-chai": "^3.2.0",
    "tslint": "^5.11.0",
    "tslint-etc": "^1.5.2",
    "typedoc": "^0.14.2",
    "typemoq": "^2.1.0",
    "typescript": "~3.2.2",
    "xmlhttprequest": "^1.8.0"
  },
  "nyc": {
    "extends": "./node_modules/@bentley/build-tools/.nycrc",
    "check-coverage": true,
    "statements": 100,
    "functions": 100,
    "branches": 99,
    "lines": 100,
    "require": [
      "jsdom-global/register"
    ]
  }
}<|MERGE_RESOLUTION|>--- conflicted
+++ resolved
@@ -1,10 +1,6 @@
 {
   "name": "@bentley/presentation-frontend",
-<<<<<<< HEAD
-  "version": "0.192.0-dev.11",
-=======
   "version": "0.192.0-dev.14",
->>>>>>> eccf6d71
   "description": "Frontend of iModel.js Presentation library",
   "license": "MIT",
   "repository": {
@@ -50,22 +46,6 @@
     }
   },
   "peerDependencies": {
-<<<<<<< HEAD
-    "@bentley/bentleyjs-core": "^0.192.0-dev.11",
-    "@bentley/imodeljs-i18n": "^0.192.0-dev.11",
-    "@bentley/imodeljs-common": "^0.192.0-dev.11",
-    "@bentley/imodeljs-frontend": "^0.192.0-dev.11",
-    "@bentley/presentation-common": "^0.192.0-dev.11"
-  },
-  "devDependencies": {
-    "@bentley/bentleyjs-core": "0.192.0-dev.11",
-    "@bentley/build-tools": "0.192.0-dev.11",
-    "@bentley/imodeljs-i18n": "0.192.0-dev.11",
-    "@bentley/imodeljs-common": "0.192.0-dev.11",
-    "@bentley/imodeljs-frontend": "0.192.0-dev.11",
-    "@bentley/presentation-common": "0.192.0-dev.11",
-    "@bentley/webpack-tools": "0.192.0-dev.11",
-=======
     "@bentley/bentleyjs-core": "^0.192.0-dev.14",
     "@bentley/imodeljs-i18n": "^0.192.0-dev.14",
     "@bentley/imodeljs-common": "^0.192.0-dev.14",
@@ -80,7 +60,6 @@
     "@bentley/imodeljs-frontend": "0.192.0-dev.14",
     "@bentley/presentation-common": "0.192.0-dev.14",
     "@bentley/webpack-tools": "0.192.0-dev.14",
->>>>>>> eccf6d71
     "@types/chai": "^4.1.4",
     "@types/chai-as-promised": "^7",
     "@types/chai-jest-snapshot": "^1.3.0",
