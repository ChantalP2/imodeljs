<<<<<<< HEAD
/*---------------------------------------------------------------------------------------------
* Copyright (c) Bentley Systems, Incorporated. All rights reserved.
* See LICENSE.md in the project root for license terms and full copyright notice.
*--------------------------------------------------------------------------------------------*/
/** @packageDocumentation
 * @module Table
 */

import memoize from "micro-memoize";
import { IModelConnection } from "@bentley/imodeljs-frontend";
import {
  Content, DefaultContentDisplayTypes, Descriptor, Field, InstanceKey, Item, PresentationError, PresentationStatus, Ruleset, SortDirection,
} from "@bentley/presentation-common";
import { CellItem, ColumnDescription, TableDataProvider as ITableDataProvider, RowItem, TableDataChangeEvent} from "@bentley/ui-components";
import { SortDirection as UiSortDirection } from "@bentley/ui-core";
import { ContentBuilder } from "../common/ContentBuilder";
import { CacheInvalidationProps, ContentDataProvider, IContentDataProvider } from "../common/ContentDataProvider";
import { Page, PageContainer } from "../common/PageContainer";
import { createLabelRecord, priorityAndNameSortFunction, translate } from "../common/Utils";

interface PromisedPage<TItem> extends Page<TItem> {
  promise?: Promise<void>;
}

/**
 * The default number of rows in a single page requested by [[PresentationTableDataProvider]]
 * @public
 */
export const TABLE_DATA_PROVIDER_DEFAULT_PAGE_SIZE = 20;

/**
 * The default number of pages cached by [[PresentationTableDataProvider]]
 * @public
 */
export const TABLE_DATA_PROVIDER_DEFAULT_CACHED_PAGES_COUNT = 5;

/**
 * Interface for presentation rules-driven table data provider.
 * @public
 */
export type IPresentationTableDataProvider = ITableDataProvider & IContentDataProvider & {
  /** Get key of ECInstance that's represented by the supplied row */
  getRowKey: (row: RowItem) => InstanceKey;
};

/**
 * Initialization properties for [[PresentationTableDataProvider]]
 * @public
 */
export interface PresentationTableDataProviderProps {
  /** IModel to pull data from */
  imodel: IModelConnection;

  /** Ruleset or it's ID to be used for creating the content */
  ruleset: string | Ruleset;

  /** Number of rows in a single page requested from the backend. Defaults to [[TABLE_DATA_PROVIDER_DEFAULT_PAGE_SIZE]] */
  pageSize?: number;

  /** Number of pages cached in the data provider. Defaults to [[TABLE_DATA_PROVIDER_DEFAULT_CACHED_PAGES_COUNT]] */
  cachedPagesCount?: number;

  /** Display type to use when requesting data from the backend. Defaults to [[DefaultContentDisplayTypes.Grid]] */
  displayType?: string;

  /**
   * Auto-update table content when ruleset, ruleset variables or data in the iModel changes.
   * @alpha
   */
  enableContentAutoUpdate?: boolean;
}

/**
 * Presentation Rules-driven table data provider.
 * @public
 */
export class PresentationTableDataProvider extends ContentDataProvider implements IPresentationTableDataProvider {
  private _sortColumnKey: string | undefined;
  private _sortDirection = UiSortDirection.NoSort;
  private _filterExpression: string | undefined;
  private _pages: PageContainer<RowItem, PromisedPage<RowItem>>;
  public onColumnsChanged = new TableDataChangeEvent();
  public onRowsChanged = new TableDataChangeEvent();

  /** Constructor. */
  constructor(props: PresentationTableDataProviderProps) {
    super({
      imodel: props.imodel,
      ruleset: props.ruleset,
      displayType: props.displayType || DefaultContentDisplayTypes.Grid,
      pagingSize: props.pageSize || TABLE_DATA_PROVIDER_DEFAULT_PAGE_SIZE,
      enableContentAutoUpdate: props.enableContentAutoUpdate,
    });
    this._pages = new PageContainer(props.pageSize || TABLE_DATA_PROVIDER_DEFAULT_PAGE_SIZE,
      props.cachedPagesCount || TABLE_DATA_PROVIDER_DEFAULT_CACHED_PAGES_COUNT);
  }

  /** Get key of ECInstance that's represented by the supplied row */
  public getRowKey(row: RowItem): InstanceKey {
    return InstanceKey.fromJSON(JSON.parse(row.key));
  }

  /**
   * `ECExpression` for filtering data in the table.
   */
  public get filterExpression(): string | undefined { return this._filterExpression; }
  public set filterExpression(value: string | undefined) {
    if (this._filterExpression === value)
      return;
    this._filterExpression = value;
    this.invalidateCache({ descriptorConfiguration: true, size: true, content: true });
  }

  /**
   * Get the column which is used for sorting data in the table.
   */
  public get sortColumn(): Promise<ColumnDescription | undefined> {
    return (async () => {
      if (!this._sortColumnKey)
        return undefined;
      const columns = await this.getColumns();
      return columns.find((col) => (col.key === this._sortColumnKey));
    })();
  }

  /**
   * Get key of the column which is used for sorting data in the table.
   */
  public get sortColumnKey() { return this._sortColumnKey; }

  /**
   * Get sort direction. Defaults to `SortDirection.NoSort` which means
   * undefined sorting.
   */
  public get sortDirection() { return this._sortDirection; }

  /**
   * Sorts the data in this data provider.
   * @param columnIndex Index of the column to sort on.
   * @param sortDirection Sorting direction.
   */
  public async sort(columnIndex: number, sortDirection: UiSortDirection): Promise<void> {
    const columns = await this.getColumns();
    const sortingColumn = columns[columnIndex];
    if (!sortingColumn)
      throw new PresentationError(PresentationStatus.InvalidArgument, "Invalid column index");
    this._sortColumnKey = sortingColumn.key;
    this._sortDirection = sortDirection;
    this.invalidateCache({ descriptorConfiguration: true, content: true });
  }

  protected invalidateCache(props: CacheInvalidationProps): void {
    super.invalidateCache(props);

    if (props.descriptor) {
      this._filterExpression = undefined;
      this._sortColumnKey = undefined;
      this._sortDirection = UiSortDirection.NoSort;
    }

    if (props.descriptor || props.descriptorConfiguration) {
      if (this.getColumns) {
        this.getColumns.cache.keys.length = 0;
        this.getColumns.cache.values.length = 0;
      }
      if (this.onColumnsChanged)
        this.onColumnsChanged.raiseEvent();
    }

    if (props.size || props.content) {
      if (this._pages)
        this._pages.invalidatePages();
      if (this.onRowsChanged)
        this.onRowsChanged.raiseEvent();
    }
  }

  /** Handles filtering and sorting. */
  protected configureContentDescriptor(descriptor: Readonly<Descriptor>): Descriptor {
    const configured = super.configureContentDescriptor(descriptor);
    if (this._sortColumnKey) {
      configured.sortingField = descriptor.getFieldByName(this._sortColumnKey)!;
      switch (this._sortDirection) {
        case UiSortDirection.Descending:
          configured.sortDirection = SortDirection.Descending;
          break;
        case UiSortDirection.Ascending:
          configured.sortDirection = SortDirection.Ascending;
          break;
        default:
          configured.sortDirection = undefined;
      }
    }
    configured.filterExpression = this._filterExpression;
    return configured;
  }

  /**
   * Returns column definitions.
   */
  public getColumns = memoize(async (): Promise<ColumnDescription[]> => {
    const descriptor = await this.getContentDescriptor();
    return createColumns(descriptor);
  });

  /**
   * Get the total number of rows.
   */
  public async getRowsCount() {
    return this.getContentSetSize();
  }

  /**
   * Get a single row.
   * @param rowIndex Index of the row to return.
   */
  public async getRow(rowIndex: number): Promise<RowItem> {
    let page = this._pages.getPage(rowIndex);
    if (!page) {
      page = this._pages.reservePage(rowIndex);
      page.promise = this.getContent({
        start: page.position.start,
        size: page.position.end - page.position.start + 1,
      }).then((c: Content | undefined) => {
        page!.items = createRows(c);
      }).catch((e) => {
        throw e;
      });
    }
    await page.promise;
    return page.items![rowIndex - page.position.start];
  }

  /**
   * Try to get a loaded row. Returns undefined if the row is not currently loaded.
   * @param rowIndex Index of the row to return.
   */
  public getLoadedRow(rowIndex: number): Readonly<RowItem> | undefined {
    return this._pages.getItem(rowIndex);
  }
}

const DISPLAY_LABEL_COLUMN_KEY = "/DisplayLabel/";

const createColumns = (descriptor: Readonly<Descriptor> | undefined): ColumnDescription[] => {
  if (!descriptor)
    return [];

  if (descriptor.displayType === DefaultContentDisplayTypes.List)
    return [createLabelColumn()];

  const sortedFields = [...descriptor.fields].sort(priorityAndNameSortFunction);
  return sortedFields.map((field) => createColumn(field));
};

const createColumn = (field: Readonly<Field>): ColumnDescription => {
  return {
    key: field.name,
    label: field.label,
    sortable: true,
    editable: !field.isReadonly,
    filterable: false,
    // note: disable column filtering until this data provider supports filtering
    // filterable: (field.type.valueFormat === PropertyValueFormat.Primitive),
  };
};

const createLabelColumn = (): ColumnDescription => {
  return {
    key: DISPLAY_LABEL_COLUMN_KEY,
    label: translate("general.display-label"),
    sortable: true,
    editable: false,
    filterable: false,
  };
};

const createRows = (c: Readonly<Content> | undefined): RowItem[] => {
  if (!c)
    return [];
  return c.contentSet.map((item) => createRow(c.descriptor, item));
};

const createRow = (descriptor: Readonly<Descriptor>, item: Readonly<Item>): RowItem => {
  if (item.primaryKeys.length !== 1) {
    // note: for table view we expect the record to always have only 1 primary key
    throw new PresentationError(PresentationStatus.InvalidArgument, "item.primaryKeys");
  }

  const key = JSON.stringify(item.primaryKeys[0]);
  if (descriptor.displayType === DefaultContentDisplayTypes.List) {
    return {
      key,
      cells: [{
        key: DISPLAY_LABEL_COLUMN_KEY,
        record: createLabelRecord(item.label, "content_item_label"),
      }],
    };
  }

  return {
    key,
    cells: descriptor.fields.map((field): CellItem => ({
      key: field.name,
      record: ContentBuilder.createPropertyRecord(field, item),
    })),
  };
};
=======
/*---------------------------------------------------------------------------------------------
* Copyright (c) Bentley Systems, Incorporated. All rights reserved.
* See LICENSE.md in the project root for license terms and full copyright notice.
*--------------------------------------------------------------------------------------------*/
/** @packageDocumentation
 * @module Table
 */

import memoize from "micro-memoize";
import { IModelConnection } from "@bentley/imodeljs-frontend";
import {
  Content, DefaultContentDisplayTypes, Descriptor, DescriptorOverrides, Field, FieldDescriptorType, InstanceKey, Item, PresentationError,
  PresentationStatus, Ruleset, SortDirection,
} from "@bentley/presentation-common";
import { CellItem, ColumnDescription, RowItem, TableDataChangeEvent, TableDataProvider as ITableDataProvider } from "@bentley/ui-components";
import { SortDirection as UiSortDirection } from "@bentley/ui-core";
import { ContentBuilder } from "../common/ContentBuilder";
import { CacheInvalidationProps, ContentDataProvider, IContentDataProvider } from "../common/ContentDataProvider";
import { Page, PageContainer } from "../common/PageContainer";
import { createLabelRecord, priorityAndNameSortFunction, translate } from "../common/Utils";

interface PromisedPage<TItem> extends Page<TItem> {
  promise?: Promise<void>;
}

/**
 * The default number of rows in a single page requested by [[PresentationTableDataProvider]]
 * @public
 */
export const TABLE_DATA_PROVIDER_DEFAULT_PAGE_SIZE = 20;

/**
 * The default number of pages cached by [[PresentationTableDataProvider]]
 * @public
 */
export const TABLE_DATA_PROVIDER_DEFAULT_CACHED_PAGES_COUNT = 5;

/**
 * Interface for presentation rules-driven table data provider.
 * @public
 */
export type IPresentationTableDataProvider = ITableDataProvider & IContentDataProvider & {
  /** Get key of ECInstance that's represented by the supplied row */
  getRowKey: (row: RowItem) => InstanceKey;
};

/**
 * Initialization properties for [[PresentationTableDataProvider]]
 * @public
 */
export interface PresentationTableDataProviderProps {
  /** IModel to pull data from */
  imodel: IModelConnection;

  /** Ruleset or it's ID to be used for creating the content */
  ruleset: string | Ruleset;

  /** Number of rows in a single page requested from the backend. Defaults to [[TABLE_DATA_PROVIDER_DEFAULT_PAGE_SIZE]] */
  pageSize?: number;

  /** Number of pages cached in the data provider. Defaults to [[TABLE_DATA_PROVIDER_DEFAULT_CACHED_PAGES_COUNT]] */
  cachedPagesCount?: number;

  /** Display type to use when requesting data from the backend. Defaults to [[DefaultContentDisplayTypes.Grid]] */
  displayType?: string;

  /**
   * Auto-update table content when ruleset, ruleset variables or data in the iModel changes.
   * @alpha
   */
  enableContentAutoUpdate?: boolean;
}

/**
 * Presentation Rules-driven table data provider.
 * @public
 */
export class PresentationTableDataProvider extends ContentDataProvider implements IPresentationTableDataProvider {
  private _sortColumnKey: string | undefined;
  private _sortDirection = UiSortDirection.NoSort;
  private _filterExpression: string | undefined;
  private _pages: PageContainer<RowItem, PromisedPage<RowItem>>;
  public onColumnsChanged = new TableDataChangeEvent();
  public onRowsChanged = new TableDataChangeEvent();

  /** Constructor. */
  constructor(props: PresentationTableDataProviderProps) {
    super({
      imodel: props.imodel,
      ruleset: props.ruleset,
      displayType: props.displayType || DefaultContentDisplayTypes.Grid,
      pagingSize: props.pageSize || TABLE_DATA_PROVIDER_DEFAULT_PAGE_SIZE,
      enableContentAutoUpdate: props.enableContentAutoUpdate,
    });
    this._pages = new PageContainer(props.pageSize || TABLE_DATA_PROVIDER_DEFAULT_PAGE_SIZE,
      props.cachedPagesCount || TABLE_DATA_PROVIDER_DEFAULT_CACHED_PAGES_COUNT);
  }

  /** Get key of ECInstance that's represented by the supplied row */
  public getRowKey(row: RowItem): InstanceKey {
    return InstanceKey.fromJSON(JSON.parse(row.key));
  }

  /**
   * `ECExpression` for filtering data in the table.
   */
  public get filterExpression(): string | undefined { return this._filterExpression; }
  public set filterExpression(value: string | undefined) {
    if (this._filterExpression === value)
      return;
    this._filterExpression = value;
    this.invalidateCache({ descriptorConfiguration: true, size: true, content: true });
  }

  /**
   * Get the column which is used for sorting data in the table.
   */
  public get sortColumn(): Promise<ColumnDescription | undefined> {
    return (async () => {
      if (!this._sortColumnKey)
        return undefined;
      const columns = await this.getColumns();
      return columns.find((col) => (col.key === this._sortColumnKey));
    })();
  }

  /**
   * Get key of the column which is used for sorting data in the table.
   */
  public get sortColumnKey() { return this._sortColumnKey; }

  /**
   * Get sort direction. Defaults to `SortDirection.NoSort` which means
   * undefined sorting.
   */
  public get sortDirection() { return this._sortDirection; }

  /**
   * Sorts the data in this data provider.
   * @param columnIndex Index of the column to sort on.
   * @param sortDirection Sorting direction.
   */
  public async sort(columnIndex: number, sortDirection: UiSortDirection): Promise<void> {
    const columns = await this.getColumns();
    const sortingColumn = columns[columnIndex];
    if (!sortingColumn)
      throw new PresentationError(PresentationStatus.InvalidArgument, "Invalid column index");
    this._sortColumnKey = sortingColumn.key;
    this._sortDirection = sortDirection;
    this.invalidateCache({ descriptorConfiguration: true, content: true });
  }

  protected invalidateCache(props: CacheInvalidationProps): void {
    super.invalidateCache(props);

    if (props.descriptor) {
      this._filterExpression = undefined;
      this._sortColumnKey = undefined;
      this._sortDirection = UiSortDirection.NoSort;
    }

    if (props.descriptor || props.descriptorConfiguration) {
      if (this.getColumns) {
        this.getColumns.cache.keys.length = 0;
        this.getColumns.cache.values.length = 0;
      }
      if (this.onColumnsChanged)
        this.onColumnsChanged.raiseEvent();
    }

    if (props.size || props.content) {
      if (this._pages)
        this._pages.invalidatePages();
      if (this.onRowsChanged)
        this.onRowsChanged.raiseEvent();
    }
  }

  /**
   * Tells the data provider to _not_ request descriptor and instead configure
   * content using `getDescriptorOverrides()` call
   */
  protected shouldConfigureContentDescriptor(): boolean { return false; }

  /**
   * Provides content configuration for the property grid
   */
  protected getDescriptorOverrides(): DescriptorOverrides {
    const overrides = super.getDescriptorOverrides();
    if (this._sortColumnKey && this._sortDirection !== UiSortDirection.NoSort) {
      overrides.sorting = {
        field: { type: FieldDescriptorType.Name, fieldName: this._sortColumnKey },
        direction: (this._sortDirection === UiSortDirection.Descending) ? SortDirection.Descending : SortDirection.Ascending,
      };
    }
    if (this._filterExpression)
      overrides.filterExpression = this._filterExpression;
    return overrides;
  }

  /**
   * Returns column definitions.
   */
  public getColumns = memoize(async (): Promise<ColumnDescription[]> => {
    const descriptor = await this.getContentDescriptor();
    return createColumns(descriptor);
  });

  /**
   * Get the total number of rows.
   */
  public async getRowsCount() {
    return this.getContentSetSize();
  }

  /**
   * Get a single row.
   * @param rowIndex Index of the row to return.
   */
  public async getRow(rowIndex: number): Promise<RowItem> {
    let page = this._pages.getPage(rowIndex);
    if (!page) {
      page = this._pages.reservePage(rowIndex);
      page.promise = this.getContent({
        start: page.position.start,
        size: page.position.end - page.position.start + 1,
      }).then((c: Content | undefined) => {
        page!.items = createRows(c);
      }).catch((e) => {
        throw e;
      });
    }
    await page.promise;
    return page.items![rowIndex - page.position.start];
  }

  /**
   * Try to get a loaded row. Returns undefined if the row is not currently loaded.
   * @param rowIndex Index of the row to return.
   */
  public getLoadedRow(rowIndex: number): Readonly<RowItem> | undefined {
    return this._pages.getItem(rowIndex);
  }
}

const DISPLAY_LABEL_COLUMN_KEY = "/DisplayLabel/";

const createColumns = (descriptor: Readonly<Descriptor> | undefined): ColumnDescription[] => {
  if (!descriptor)
    return [];

  if (descriptor.displayType === DefaultContentDisplayTypes.List)
    return [createLabelColumn()];

  const sortedFields = [...descriptor.fields].sort(priorityAndNameSortFunction);
  return sortedFields.map((field) => createColumn(field));
};

const createColumn = (field: Readonly<Field>): ColumnDescription => {
  return {
    key: field.name,
    label: field.label,
    sortable: true,
    editable: !field.isReadonly,
    filterable: false,
    // note: disable column filtering until this data provider supports filtering
    // filterable: (field.type.valueFormat === PropertyValueFormat.Primitive),
  };
};

const createLabelColumn = (): ColumnDescription => {
  return {
    key: DISPLAY_LABEL_COLUMN_KEY,
    label: translate("general.display-label"),
    sortable: true,
    editable: false,
    filterable: false,
  };
};

const createRows = (c: Readonly<Content> | undefined): RowItem[] => {
  if (!c)
    return [];
  return c.contentSet.map((item) => createRow(c.descriptor, item));
};

const createRow = (descriptor: Readonly<Descriptor>, item: Readonly<Item>): RowItem => {
  if (item.primaryKeys.length !== 1) {
    // note: for table view we expect the record to always have only 1 primary key
    throw new PresentationError(PresentationStatus.InvalidArgument, "item.primaryKeys");
  }

  const key = JSON.stringify(item.primaryKeys[0]);
  if (descriptor.displayType === DefaultContentDisplayTypes.List) {
    return {
      key,
      cells: [{
        key: DISPLAY_LABEL_COLUMN_KEY,
        record: createLabelRecord(item.label, "content_item_label"),
      }],
    };
  }

  return {
    key,
    cells: descriptor.fields.map((field): CellItem => ({
      key: field.name,
      record: ContentBuilder.createPropertyRecord(field, item),
    })),
  };
};
>>>>>>> 5223a66b
<|MERGE_RESOLUTION|>--- conflicted
+++ resolved
@@ -1,622 +1,311 @@
-<<<<<<< HEAD
-/*---------------------------------------------------------------------------------------------
-* Copyright (c) Bentley Systems, Incorporated. All rights reserved.
-* See LICENSE.md in the project root for license terms and full copyright notice.
-*--------------------------------------------------------------------------------------------*/
-/** @packageDocumentation
- * @module Table
- */
-
-import memoize from "micro-memoize";
-import { IModelConnection } from "@bentley/imodeljs-frontend";
-import {
-  Content, DefaultContentDisplayTypes, Descriptor, Field, InstanceKey, Item, PresentationError, PresentationStatus, Ruleset, SortDirection,
-} from "@bentley/presentation-common";
-import { CellItem, ColumnDescription, TableDataProvider as ITableDataProvider, RowItem, TableDataChangeEvent} from "@bentley/ui-components";
-import { SortDirection as UiSortDirection } from "@bentley/ui-core";
-import { ContentBuilder } from "../common/ContentBuilder";
-import { CacheInvalidationProps, ContentDataProvider, IContentDataProvider } from "../common/ContentDataProvider";
-import { Page, PageContainer } from "../common/PageContainer";
-import { createLabelRecord, priorityAndNameSortFunction, translate } from "../common/Utils";
-
-interface PromisedPage<TItem> extends Page<TItem> {
-  promise?: Promise<void>;
-}
-
-/**
- * The default number of rows in a single page requested by [[PresentationTableDataProvider]]
- * @public
- */
-export const TABLE_DATA_PROVIDER_DEFAULT_PAGE_SIZE = 20;
-
-/**
- * The default number of pages cached by [[PresentationTableDataProvider]]
- * @public
- */
-export const TABLE_DATA_PROVIDER_DEFAULT_CACHED_PAGES_COUNT = 5;
-
-/**
- * Interface for presentation rules-driven table data provider.
- * @public
- */
-export type IPresentationTableDataProvider = ITableDataProvider & IContentDataProvider & {
-  /** Get key of ECInstance that's represented by the supplied row */
-  getRowKey: (row: RowItem) => InstanceKey;
-};
-
-/**
- * Initialization properties for [[PresentationTableDataProvider]]
- * @public
- */
-export interface PresentationTableDataProviderProps {
-  /** IModel to pull data from */
-  imodel: IModelConnection;
-
-  /** Ruleset or it's ID to be used for creating the content */
-  ruleset: string | Ruleset;
-
-  /** Number of rows in a single page requested from the backend. Defaults to [[TABLE_DATA_PROVIDER_DEFAULT_PAGE_SIZE]] */
-  pageSize?: number;
-
-  /** Number of pages cached in the data provider. Defaults to [[TABLE_DATA_PROVIDER_DEFAULT_CACHED_PAGES_COUNT]] */
-  cachedPagesCount?: number;
-
-  /** Display type to use when requesting data from the backend. Defaults to [[DefaultContentDisplayTypes.Grid]] */
-  displayType?: string;
-
-  /**
-   * Auto-update table content when ruleset, ruleset variables or data in the iModel changes.
-   * @alpha
-   */
-  enableContentAutoUpdate?: boolean;
-}
-
-/**
- * Presentation Rules-driven table data provider.
- * @public
- */
-export class PresentationTableDataProvider extends ContentDataProvider implements IPresentationTableDataProvider {
-  private _sortColumnKey: string | undefined;
-  private _sortDirection = UiSortDirection.NoSort;
-  private _filterExpression: string | undefined;
-  private _pages: PageContainer<RowItem, PromisedPage<RowItem>>;
-  public onColumnsChanged = new TableDataChangeEvent();
-  public onRowsChanged = new TableDataChangeEvent();
-
-  /** Constructor. */
-  constructor(props: PresentationTableDataProviderProps) {
-    super({
-      imodel: props.imodel,
-      ruleset: props.ruleset,
-      displayType: props.displayType || DefaultContentDisplayTypes.Grid,
-      pagingSize: props.pageSize || TABLE_DATA_PROVIDER_DEFAULT_PAGE_SIZE,
-      enableContentAutoUpdate: props.enableContentAutoUpdate,
-    });
-    this._pages = new PageContainer(props.pageSize || TABLE_DATA_PROVIDER_DEFAULT_PAGE_SIZE,
-      props.cachedPagesCount || TABLE_DATA_PROVIDER_DEFAULT_CACHED_PAGES_COUNT);
-  }
-
-  /** Get key of ECInstance that's represented by the supplied row */
-  public getRowKey(row: RowItem): InstanceKey {
-    return InstanceKey.fromJSON(JSON.parse(row.key));
-  }
-
-  /**
-   * `ECExpression` for filtering data in the table.
-   */
-  public get filterExpression(): string | undefined { return this._filterExpression; }
-  public set filterExpression(value: string | undefined) {
-    if (this._filterExpression === value)
-      return;
-    this._filterExpression = value;
-    this.invalidateCache({ descriptorConfiguration: true, size: true, content: true });
-  }
-
-  /**
-   * Get the column which is used for sorting data in the table.
-   */
-  public get sortColumn(): Promise<ColumnDescription | undefined> {
-    return (async () => {
-      if (!this._sortColumnKey)
-        return undefined;
-      const columns = await this.getColumns();
-      return columns.find((col) => (col.key === this._sortColumnKey));
-    })();
-  }
-
-  /**
-   * Get key of the column which is used for sorting data in the table.
-   */
-  public get sortColumnKey() { return this._sortColumnKey; }
-
-  /**
-   * Get sort direction. Defaults to `SortDirection.NoSort` which means
-   * undefined sorting.
-   */
-  public get sortDirection() { return this._sortDirection; }
-
-  /**
-   * Sorts the data in this data provider.
-   * @param columnIndex Index of the column to sort on.
-   * @param sortDirection Sorting direction.
-   */
-  public async sort(columnIndex: number, sortDirection: UiSortDirection): Promise<void> {
-    const columns = await this.getColumns();
-    const sortingColumn = columns[columnIndex];
-    if (!sortingColumn)
-      throw new PresentationError(PresentationStatus.InvalidArgument, "Invalid column index");
-    this._sortColumnKey = sortingColumn.key;
-    this._sortDirection = sortDirection;
-    this.invalidateCache({ descriptorConfiguration: true, content: true });
-  }
-
-  protected invalidateCache(props: CacheInvalidationProps): void {
-    super.invalidateCache(props);
-
-    if (props.descriptor) {
-      this._filterExpression = undefined;
-      this._sortColumnKey = undefined;
-      this._sortDirection = UiSortDirection.NoSort;
-    }
-
-    if (props.descriptor || props.descriptorConfiguration) {
-      if (this.getColumns) {
-        this.getColumns.cache.keys.length = 0;
-        this.getColumns.cache.values.length = 0;
-      }
-      if (this.onColumnsChanged)
-        this.onColumnsChanged.raiseEvent();
-    }
-
-    if (props.size || props.content) {
-      if (this._pages)
-        this._pages.invalidatePages();
-      if (this.onRowsChanged)
-        this.onRowsChanged.raiseEvent();
-    }
-  }
-
-  /** Handles filtering and sorting. */
-  protected configureContentDescriptor(descriptor: Readonly<Descriptor>): Descriptor {
-    const configured = super.configureContentDescriptor(descriptor);
-    if (this._sortColumnKey) {
-      configured.sortingField = descriptor.getFieldByName(this._sortColumnKey)!;
-      switch (this._sortDirection) {
-        case UiSortDirection.Descending:
-          configured.sortDirection = SortDirection.Descending;
-          break;
-        case UiSortDirection.Ascending:
-          configured.sortDirection = SortDirection.Ascending;
-          break;
-        default:
-          configured.sortDirection = undefined;
-      }
-    }
-    configured.filterExpression = this._filterExpression;
-    return configured;
-  }
-
-  /**
-   * Returns column definitions.
-   */
-  public getColumns = memoize(async (): Promise<ColumnDescription[]> => {
-    const descriptor = await this.getContentDescriptor();
-    return createColumns(descriptor);
-  });
-
-  /**
-   * Get the total number of rows.
-   */
-  public async getRowsCount() {
-    return this.getContentSetSize();
-  }
-
-  /**
-   * Get a single row.
-   * @param rowIndex Index of the row to return.
-   */
-  public async getRow(rowIndex: number): Promise<RowItem> {
-    let page = this._pages.getPage(rowIndex);
-    if (!page) {
-      page = this._pages.reservePage(rowIndex);
-      page.promise = this.getContent({
-        start: page.position.start,
-        size: page.position.end - page.position.start + 1,
-      }).then((c: Content | undefined) => {
-        page!.items = createRows(c);
-      }).catch((e) => {
-        throw e;
-      });
-    }
-    await page.promise;
-    return page.items![rowIndex - page.position.start];
-  }
-
-  /**
-   * Try to get a loaded row. Returns undefined if the row is not currently loaded.
-   * @param rowIndex Index of the row to return.
-   */
-  public getLoadedRow(rowIndex: number): Readonly<RowItem> | undefined {
-    return this._pages.getItem(rowIndex);
-  }
-}
-
-const DISPLAY_LABEL_COLUMN_KEY = "/DisplayLabel/";
-
-const createColumns = (descriptor: Readonly<Descriptor> | undefined): ColumnDescription[] => {
-  if (!descriptor)
-    return [];
-
-  if (descriptor.displayType === DefaultContentDisplayTypes.List)
-    return [createLabelColumn()];
-
-  const sortedFields = [...descriptor.fields].sort(priorityAndNameSortFunction);
-  return sortedFields.map((field) => createColumn(field));
-};
-
-const createColumn = (field: Readonly<Field>): ColumnDescription => {
-  return {
-    key: field.name,
-    label: field.label,
-    sortable: true,
-    editable: !field.isReadonly,
-    filterable: false,
-    // note: disable column filtering until this data provider supports filtering
-    // filterable: (field.type.valueFormat === PropertyValueFormat.Primitive),
-  };
-};
-
-const createLabelColumn = (): ColumnDescription => {
-  return {
-    key: DISPLAY_LABEL_COLUMN_KEY,
-    label: translate("general.display-label"),
-    sortable: true,
-    editable: false,
-    filterable: false,
-  };
-};
-
-const createRows = (c: Readonly<Content> | undefined): RowItem[] => {
-  if (!c)
-    return [];
-  return c.contentSet.map((item) => createRow(c.descriptor, item));
-};
-
-const createRow = (descriptor: Readonly<Descriptor>, item: Readonly<Item>): RowItem => {
-  if (item.primaryKeys.length !== 1) {
-    // note: for table view we expect the record to always have only 1 primary key
-    throw new PresentationError(PresentationStatus.InvalidArgument, "item.primaryKeys");
-  }
-
-  const key = JSON.stringify(item.primaryKeys[0]);
-  if (descriptor.displayType === DefaultContentDisplayTypes.List) {
-    return {
-      key,
-      cells: [{
-        key: DISPLAY_LABEL_COLUMN_KEY,
-        record: createLabelRecord(item.label, "content_item_label"),
-      }],
-    };
-  }
-
-  return {
-    key,
-    cells: descriptor.fields.map((field): CellItem => ({
-      key: field.name,
-      record: ContentBuilder.createPropertyRecord(field, item),
-    })),
-  };
-};
-=======
-/*---------------------------------------------------------------------------------------------
-* Copyright (c) Bentley Systems, Incorporated. All rights reserved.
-* See LICENSE.md in the project root for license terms and full copyright notice.
-*--------------------------------------------------------------------------------------------*/
-/** @packageDocumentation
- * @module Table
- */
-
-import memoize from "micro-memoize";
-import { IModelConnection } from "@bentley/imodeljs-frontend";
-import {
-  Content, DefaultContentDisplayTypes, Descriptor, DescriptorOverrides, Field, FieldDescriptorType, InstanceKey, Item, PresentationError,
-  PresentationStatus, Ruleset, SortDirection,
-} from "@bentley/presentation-common";
-import { CellItem, ColumnDescription, RowItem, TableDataChangeEvent, TableDataProvider as ITableDataProvider } from "@bentley/ui-components";
-import { SortDirection as UiSortDirection } from "@bentley/ui-core";
-import { ContentBuilder } from "../common/ContentBuilder";
-import { CacheInvalidationProps, ContentDataProvider, IContentDataProvider } from "../common/ContentDataProvider";
-import { Page, PageContainer } from "../common/PageContainer";
-import { createLabelRecord, priorityAndNameSortFunction, translate } from "../common/Utils";
-
-interface PromisedPage<TItem> extends Page<TItem> {
-  promise?: Promise<void>;
-}
-
-/**
- * The default number of rows in a single page requested by [[PresentationTableDataProvider]]
- * @public
- */
-export const TABLE_DATA_PROVIDER_DEFAULT_PAGE_SIZE = 20;
-
-/**
- * The default number of pages cached by [[PresentationTableDataProvider]]
- * @public
- */
-export const TABLE_DATA_PROVIDER_DEFAULT_CACHED_PAGES_COUNT = 5;
-
-/**
- * Interface for presentation rules-driven table data provider.
- * @public
- */
-export type IPresentationTableDataProvider = ITableDataProvider & IContentDataProvider & {
-  /** Get key of ECInstance that's represented by the supplied row */
-  getRowKey: (row: RowItem) => InstanceKey;
-};
-
-/**
- * Initialization properties for [[PresentationTableDataProvider]]
- * @public
- */
-export interface PresentationTableDataProviderProps {
-  /** IModel to pull data from */
-  imodel: IModelConnection;
-
-  /** Ruleset or it's ID to be used for creating the content */
-  ruleset: string | Ruleset;
-
-  /** Number of rows in a single page requested from the backend. Defaults to [[TABLE_DATA_PROVIDER_DEFAULT_PAGE_SIZE]] */
-  pageSize?: number;
-
-  /** Number of pages cached in the data provider. Defaults to [[TABLE_DATA_PROVIDER_DEFAULT_CACHED_PAGES_COUNT]] */
-  cachedPagesCount?: number;
-
-  /** Display type to use when requesting data from the backend. Defaults to [[DefaultContentDisplayTypes.Grid]] */
-  displayType?: string;
-
-  /**
-   * Auto-update table content when ruleset, ruleset variables or data in the iModel changes.
-   * @alpha
-   */
-  enableContentAutoUpdate?: boolean;
-}
-
-/**
- * Presentation Rules-driven table data provider.
- * @public
- */
-export class PresentationTableDataProvider extends ContentDataProvider implements IPresentationTableDataProvider {
-  private _sortColumnKey: string | undefined;
-  private _sortDirection = UiSortDirection.NoSort;
-  private _filterExpression: string | undefined;
-  private _pages: PageContainer<RowItem, PromisedPage<RowItem>>;
-  public onColumnsChanged = new TableDataChangeEvent();
-  public onRowsChanged = new TableDataChangeEvent();
-
-  /** Constructor. */
-  constructor(props: PresentationTableDataProviderProps) {
-    super({
-      imodel: props.imodel,
-      ruleset: props.ruleset,
-      displayType: props.displayType || DefaultContentDisplayTypes.Grid,
-      pagingSize: props.pageSize || TABLE_DATA_PROVIDER_DEFAULT_PAGE_SIZE,
-      enableContentAutoUpdate: props.enableContentAutoUpdate,
-    });
-    this._pages = new PageContainer(props.pageSize || TABLE_DATA_PROVIDER_DEFAULT_PAGE_SIZE,
-      props.cachedPagesCount || TABLE_DATA_PROVIDER_DEFAULT_CACHED_PAGES_COUNT);
-  }
-
-  /** Get key of ECInstance that's represented by the supplied row */
-  public getRowKey(row: RowItem): InstanceKey {
-    return InstanceKey.fromJSON(JSON.parse(row.key));
-  }
-
-  /**
-   * `ECExpression` for filtering data in the table.
-   */
-  public get filterExpression(): string | undefined { return this._filterExpression; }
-  public set filterExpression(value: string | undefined) {
-    if (this._filterExpression === value)
-      return;
-    this._filterExpression = value;
-    this.invalidateCache({ descriptorConfiguration: true, size: true, content: true });
-  }
-
-  /**
-   * Get the column which is used for sorting data in the table.
-   */
-  public get sortColumn(): Promise<ColumnDescription | undefined> {
-    return (async () => {
-      if (!this._sortColumnKey)
-        return undefined;
-      const columns = await this.getColumns();
-      return columns.find((col) => (col.key === this._sortColumnKey));
-    })();
-  }
-
-  /**
-   * Get key of the column which is used for sorting data in the table.
-   */
-  public get sortColumnKey() { return this._sortColumnKey; }
-
-  /**
-   * Get sort direction. Defaults to `SortDirection.NoSort` which means
-   * undefined sorting.
-   */
-  public get sortDirection() { return this._sortDirection; }
-
-  /**
-   * Sorts the data in this data provider.
-   * @param columnIndex Index of the column to sort on.
-   * @param sortDirection Sorting direction.
-   */
-  public async sort(columnIndex: number, sortDirection: UiSortDirection): Promise<void> {
-    const columns = await this.getColumns();
-    const sortingColumn = columns[columnIndex];
-    if (!sortingColumn)
-      throw new PresentationError(PresentationStatus.InvalidArgument, "Invalid column index");
-    this._sortColumnKey = sortingColumn.key;
-    this._sortDirection = sortDirection;
-    this.invalidateCache({ descriptorConfiguration: true, content: true });
-  }
-
-  protected invalidateCache(props: CacheInvalidationProps): void {
-    super.invalidateCache(props);
-
-    if (props.descriptor) {
-      this._filterExpression = undefined;
-      this._sortColumnKey = undefined;
-      this._sortDirection = UiSortDirection.NoSort;
-    }
-
-    if (props.descriptor || props.descriptorConfiguration) {
-      if (this.getColumns) {
-        this.getColumns.cache.keys.length = 0;
-        this.getColumns.cache.values.length = 0;
-      }
-      if (this.onColumnsChanged)
-        this.onColumnsChanged.raiseEvent();
-    }
-
-    if (props.size || props.content) {
-      if (this._pages)
-        this._pages.invalidatePages();
-      if (this.onRowsChanged)
-        this.onRowsChanged.raiseEvent();
-    }
-  }
-
-  /**
-   * Tells the data provider to _not_ request descriptor and instead configure
-   * content using `getDescriptorOverrides()` call
-   */
-  protected shouldConfigureContentDescriptor(): boolean { return false; }
-
-  /**
-   * Provides content configuration for the property grid
-   */
-  protected getDescriptorOverrides(): DescriptorOverrides {
-    const overrides = super.getDescriptorOverrides();
-    if (this._sortColumnKey && this._sortDirection !== UiSortDirection.NoSort) {
-      overrides.sorting = {
-        field: { type: FieldDescriptorType.Name, fieldName: this._sortColumnKey },
-        direction: (this._sortDirection === UiSortDirection.Descending) ? SortDirection.Descending : SortDirection.Ascending,
-      };
-    }
-    if (this._filterExpression)
-      overrides.filterExpression = this._filterExpression;
-    return overrides;
-  }
-
-  /**
-   * Returns column definitions.
-   */
-  public getColumns = memoize(async (): Promise<ColumnDescription[]> => {
-    const descriptor = await this.getContentDescriptor();
-    return createColumns(descriptor);
-  });
-
-  /**
-   * Get the total number of rows.
-   */
-  public async getRowsCount() {
-    return this.getContentSetSize();
-  }
-
-  /**
-   * Get a single row.
-   * @param rowIndex Index of the row to return.
-   */
-  public async getRow(rowIndex: number): Promise<RowItem> {
-    let page = this._pages.getPage(rowIndex);
-    if (!page) {
-      page = this._pages.reservePage(rowIndex);
-      page.promise = this.getContent({
-        start: page.position.start,
-        size: page.position.end - page.position.start + 1,
-      }).then((c: Content | undefined) => {
-        page!.items = createRows(c);
-      }).catch((e) => {
-        throw e;
-      });
-    }
-    await page.promise;
-    return page.items![rowIndex - page.position.start];
-  }
-
-  /**
-   * Try to get a loaded row. Returns undefined if the row is not currently loaded.
-   * @param rowIndex Index of the row to return.
-   */
-  public getLoadedRow(rowIndex: number): Readonly<RowItem> | undefined {
-    return this._pages.getItem(rowIndex);
-  }
-}
-
-const DISPLAY_LABEL_COLUMN_KEY = "/DisplayLabel/";
-
-const createColumns = (descriptor: Readonly<Descriptor> | undefined): ColumnDescription[] => {
-  if (!descriptor)
-    return [];
-
-  if (descriptor.displayType === DefaultContentDisplayTypes.List)
-    return [createLabelColumn()];
-
-  const sortedFields = [...descriptor.fields].sort(priorityAndNameSortFunction);
-  return sortedFields.map((field) => createColumn(field));
-};
-
-const createColumn = (field: Readonly<Field>): ColumnDescription => {
-  return {
-    key: field.name,
-    label: field.label,
-    sortable: true,
-    editable: !field.isReadonly,
-    filterable: false,
-    // note: disable column filtering until this data provider supports filtering
-    // filterable: (field.type.valueFormat === PropertyValueFormat.Primitive),
-  };
-};
-
-const createLabelColumn = (): ColumnDescription => {
-  return {
-    key: DISPLAY_LABEL_COLUMN_KEY,
-    label: translate("general.display-label"),
-    sortable: true,
-    editable: false,
-    filterable: false,
-  };
-};
-
-const createRows = (c: Readonly<Content> | undefined): RowItem[] => {
-  if (!c)
-    return [];
-  return c.contentSet.map((item) => createRow(c.descriptor, item));
-};
-
-const createRow = (descriptor: Readonly<Descriptor>, item: Readonly<Item>): RowItem => {
-  if (item.primaryKeys.length !== 1) {
-    // note: for table view we expect the record to always have only 1 primary key
-    throw new PresentationError(PresentationStatus.InvalidArgument, "item.primaryKeys");
-  }
-
-  const key = JSON.stringify(item.primaryKeys[0]);
-  if (descriptor.displayType === DefaultContentDisplayTypes.List) {
-    return {
-      key,
-      cells: [{
-        key: DISPLAY_LABEL_COLUMN_KEY,
-        record: createLabelRecord(item.label, "content_item_label"),
-      }],
-    };
-  }
-
-  return {
-    key,
-    cells: descriptor.fields.map((field): CellItem => ({
-      key: field.name,
-      record: ContentBuilder.createPropertyRecord(field, item),
-    })),
-  };
-};
->>>>>>> 5223a66b
+/*---------------------------------------------------------------------------------------------
+* Copyright (c) Bentley Systems, Incorporated. All rights reserved.
+* See LICENSE.md in the project root for license terms and full copyright notice.
+*--------------------------------------------------------------------------------------------*/
+/** @packageDocumentation
+ * @module Table
+ */
+
+import memoize from "micro-memoize";
+import { IModelConnection } from "@bentley/imodeljs-frontend";
+import {
+  Content, DefaultContentDisplayTypes, Descriptor, DescriptorOverrides, Field, FieldDescriptorType, InstanceKey, Item, PresentationError,
+  PresentationStatus, Ruleset, SortDirection,
+} from "@bentley/presentation-common";
+import { CellItem, ColumnDescription, TableDataProvider as ITableDataProvider, RowItem, TableDataChangeEvent} from "@bentley/ui-components";
+import { SortDirection as UiSortDirection } from "@bentley/ui-core";
+import { ContentBuilder } from "../common/ContentBuilder";
+import { CacheInvalidationProps, ContentDataProvider, IContentDataProvider } from "../common/ContentDataProvider";
+import { Page, PageContainer } from "../common/PageContainer";
+import { createLabelRecord, priorityAndNameSortFunction, translate } from "../common/Utils";
+
+interface PromisedPage<TItem> extends Page<TItem> {
+  promise?: Promise<void>;
+}
+
+/**
+ * The default number of rows in a single page requested by [[PresentationTableDataProvider]]
+ * @public
+ */
+export const TABLE_DATA_PROVIDER_DEFAULT_PAGE_SIZE = 20;
+
+/**
+ * The default number of pages cached by [[PresentationTableDataProvider]]
+ * @public
+ */
+export const TABLE_DATA_PROVIDER_DEFAULT_CACHED_PAGES_COUNT = 5;
+
+/**
+ * Interface for presentation rules-driven table data provider.
+ * @public
+ */
+export type IPresentationTableDataProvider = ITableDataProvider & IContentDataProvider & {
+  /** Get key of ECInstance that's represented by the supplied row */
+  getRowKey: (row: RowItem) => InstanceKey;
+};
+
+/**
+ * Initialization properties for [[PresentationTableDataProvider]]
+ * @public
+ */
+export interface PresentationTableDataProviderProps {
+  /** IModel to pull data from */
+  imodel: IModelConnection;
+
+  /** Ruleset or it's ID to be used for creating the content */
+  ruleset: string | Ruleset;
+
+  /** Number of rows in a single page requested from the backend. Defaults to [[TABLE_DATA_PROVIDER_DEFAULT_PAGE_SIZE]] */
+  pageSize?: number;
+
+  /** Number of pages cached in the data provider. Defaults to [[TABLE_DATA_PROVIDER_DEFAULT_CACHED_PAGES_COUNT]] */
+  cachedPagesCount?: number;
+
+  /** Display type to use when requesting data from the backend. Defaults to [[DefaultContentDisplayTypes.Grid]] */
+  displayType?: string;
+
+  /**
+   * Auto-update table content when ruleset, ruleset variables or data in the iModel changes.
+   * @alpha
+   */
+  enableContentAutoUpdate?: boolean;
+}
+
+/**
+ * Presentation Rules-driven table data provider.
+ * @public
+ */
+export class PresentationTableDataProvider extends ContentDataProvider implements IPresentationTableDataProvider {
+  private _sortColumnKey: string | undefined;
+  private _sortDirection = UiSortDirection.NoSort;
+  private _filterExpression: string | undefined;
+  private _pages: PageContainer<RowItem, PromisedPage<RowItem>>;
+  public onColumnsChanged = new TableDataChangeEvent();
+  public onRowsChanged = new TableDataChangeEvent();
+
+  /** Constructor. */
+  constructor(props: PresentationTableDataProviderProps) {
+    super({
+      imodel: props.imodel,
+      ruleset: props.ruleset,
+      displayType: props.displayType || DefaultContentDisplayTypes.Grid,
+      pagingSize: props.pageSize || TABLE_DATA_PROVIDER_DEFAULT_PAGE_SIZE,
+      enableContentAutoUpdate: props.enableContentAutoUpdate,
+    });
+    this._pages = new PageContainer(props.pageSize || TABLE_DATA_PROVIDER_DEFAULT_PAGE_SIZE,
+      props.cachedPagesCount || TABLE_DATA_PROVIDER_DEFAULT_CACHED_PAGES_COUNT);
+  }
+
+  /** Get key of ECInstance that's represented by the supplied row */
+  public getRowKey(row: RowItem): InstanceKey {
+    return InstanceKey.fromJSON(JSON.parse(row.key));
+  }
+
+  /**
+   * `ECExpression` for filtering data in the table.
+   */
+  public get filterExpression(): string | undefined { return this._filterExpression; }
+  public set filterExpression(value: string | undefined) {
+    if (this._filterExpression === value)
+      return;
+    this._filterExpression = value;
+    this.invalidateCache({ descriptorConfiguration: true, size: true, content: true });
+  }
+
+  /**
+   * Get the column which is used for sorting data in the table.
+   */
+  public get sortColumn(): Promise<ColumnDescription | undefined> {
+    return (async () => {
+      if (!this._sortColumnKey)
+        return undefined;
+      const columns = await this.getColumns();
+      return columns.find((col) => (col.key === this._sortColumnKey));
+    })();
+  }
+
+  /**
+   * Get key of the column which is used for sorting data in the table.
+   */
+  public get sortColumnKey() { return this._sortColumnKey; }
+
+  /**
+   * Get sort direction. Defaults to `SortDirection.NoSort` which means
+   * undefined sorting.
+   */
+  public get sortDirection() { return this._sortDirection; }
+
+  /**
+   * Sorts the data in this data provider.
+   * @param columnIndex Index of the column to sort on.
+   * @param sortDirection Sorting direction.
+   */
+  public async sort(columnIndex: number, sortDirection: UiSortDirection): Promise<void> {
+    const columns = await this.getColumns();
+    const sortingColumn = columns[columnIndex];
+    if (!sortingColumn)
+      throw new PresentationError(PresentationStatus.InvalidArgument, "Invalid column index");
+    this._sortColumnKey = sortingColumn.key;
+    this._sortDirection = sortDirection;
+    this.invalidateCache({ descriptorConfiguration: true, content: true });
+  }
+
+  protected invalidateCache(props: CacheInvalidationProps): void {
+    super.invalidateCache(props);
+
+    if (props.descriptor) {
+      this._filterExpression = undefined;
+      this._sortColumnKey = undefined;
+      this._sortDirection = UiSortDirection.NoSort;
+    }
+
+    if (props.descriptor || props.descriptorConfiguration) {
+      if (this.getColumns) {
+        this.getColumns.cache.keys.length = 0;
+        this.getColumns.cache.values.length = 0;
+      }
+      if (this.onColumnsChanged)
+        this.onColumnsChanged.raiseEvent();
+    }
+
+    if (props.size || props.content) {
+      if (this._pages)
+        this._pages.invalidatePages();
+      if (this.onRowsChanged)
+        this.onRowsChanged.raiseEvent();
+    }
+  }
+
+  /**
+   * Tells the data provider to _not_ request descriptor and instead configure
+   * content using `getDescriptorOverrides()` call
+   */
+  protected shouldConfigureContentDescriptor(): boolean { return false; }
+
+  /**
+   * Provides content configuration for the property grid
+   */
+  protected getDescriptorOverrides(): DescriptorOverrides {
+    const overrides = super.getDescriptorOverrides();
+    if (this._sortColumnKey && this._sortDirection !== UiSortDirection.NoSort) {
+      overrides.sorting = {
+        field: { type: FieldDescriptorType.Name, fieldName: this._sortColumnKey },
+        direction: (this._sortDirection === UiSortDirection.Descending) ? SortDirection.Descending : SortDirection.Ascending,
+      };
+    }
+    if (this._filterExpression)
+      overrides.filterExpression = this._filterExpression;
+    return overrides;
+  }
+
+  /**
+   * Returns column definitions.
+   */
+  public getColumns = memoize(async (): Promise<ColumnDescription[]> => {
+    const descriptor = await this.getContentDescriptor();
+    return createColumns(descriptor);
+  });
+
+  /**
+   * Get the total number of rows.
+   */
+  public async getRowsCount() {
+    return this.getContentSetSize();
+  }
+
+  /**
+   * Get a single row.
+   * @param rowIndex Index of the row to return.
+   */
+  public async getRow(rowIndex: number): Promise<RowItem> {
+    let page = this._pages.getPage(rowIndex);
+    if (!page) {
+      page = this._pages.reservePage(rowIndex);
+      page.promise = this.getContent({
+        start: page.position.start,
+        size: page.position.end - page.position.start + 1,
+      }).then((c: Content | undefined) => {
+        page!.items = createRows(c);
+      }).catch((e) => {
+        throw e;
+      });
+    }
+    await page.promise;
+    return page.items![rowIndex - page.position.start];
+  }
+
+  /**
+   * Try to get a loaded row. Returns undefined if the row is not currently loaded.
+   * @param rowIndex Index of the row to return.
+   */
+  public getLoadedRow(rowIndex: number): Readonly<RowItem> | undefined {
+    return this._pages.getItem(rowIndex);
+  }
+}
+
+const DISPLAY_LABEL_COLUMN_KEY = "/DisplayLabel/";
+
+const createColumns = (descriptor: Readonly<Descriptor> | undefined): ColumnDescription[] => {
+  if (!descriptor)
+    return [];
+
+  if (descriptor.displayType === DefaultContentDisplayTypes.List)
+    return [createLabelColumn()];
+
+  const sortedFields = [...descriptor.fields].sort(priorityAndNameSortFunction);
+  return sortedFields.map((field) => createColumn(field));
+};
+
+const createColumn = (field: Readonly<Field>): ColumnDescription => {
+  return {
+    key: field.name,
+    label: field.label,
+    sortable: true,
+    editable: !field.isReadonly,
+    filterable: false,
+    // note: disable column filtering until this data provider supports filtering
+    // filterable: (field.type.valueFormat === PropertyValueFormat.Primitive),
+  };
+};
+
+const createLabelColumn = (): ColumnDescription => {
+  return {
+    key: DISPLAY_LABEL_COLUMN_KEY,
+    label: translate("general.display-label"),
+    sortable: true,
+    editable: false,
+    filterable: false,
+  };
+};
+
+const createRows = (c: Readonly<Content> | undefined): RowItem[] => {
+  if (!c)
+    return [];
+  return c.contentSet.map((item) => createRow(c.descriptor, item));
+};
+
+const createRow = (descriptor: Readonly<Descriptor>, item: Readonly<Item>): RowItem => {
+  if (item.primaryKeys.length !== 1) {
+    // note: for table view we expect the record to always have only 1 primary key
+    throw new PresentationError(PresentationStatus.InvalidArgument, "item.primaryKeys");
+  }
+
+  const key = JSON.stringify(item.primaryKeys[0]);
+  if (descriptor.displayType === DefaultContentDisplayTypes.List) {
+    return {
+      key,
+      cells: [{
+        key: DISPLAY_LABEL_COLUMN_KEY,
+        record: createLabelRecord(item.label, "content_item_label"),
+      }],
+    };
+  }
+
+  return {
+    key,
+    cells: descriptor.fields.map((field): CellItem => ({
+      key: field.name,
+      record: ContentBuilder.createPropertyRecord(field, item),
+    })),
+  };
+};