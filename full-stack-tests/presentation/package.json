--- conflicted
+++ resolved
@@ -20,25 +20,6 @@
     "cover": "npm run test"
   },
   "dependencies": {
-<<<<<<< HEAD
-    "@bentley/bentleyjs-core": "2.4.0-dev.9",
-    "@bentley/geometry-core": "2.4.0-dev.9",
-    "@bentley/imodeljs-i18n": "2.4.0-dev.9",
-    "@bentley/itwin-client": "2.4.0-dev.9",
-    "@bentley/imodeljs-common": "2.4.0-dev.9",
-    "@bentley/imodeljs-backend": "2.4.0-dev.9",
-    "@bentley/imodeljs-frontend": "2.4.0-dev.9",
-    "@bentley/oidc-signin-tool": "2.4.0-dev.9",
-    "@bentley/presentation-common": "2.4.0-dev.9",
-    "@bentley/presentation-backend": "2.4.0-dev.9",
-    "@bentley/presentation-frontend": "2.4.0-dev.9",
-    "@bentley/presentation-components": "2.4.0-dev.9",
-    "@bentley/presentation-testing": "2.4.0-dev.9",
-    "@bentley/ui-core": "2.4.0-dev.9",
-    "@bentley/ui-components": "2.4.0-dev.9",
-    "@bentley/ui-abstract": "2.4.0-dev.9",
-    "@testing-library/react-hooks": "^3.2.1",
-=======
     "@bentley/bentleyjs-core": "2.4.0-dev.14",
     "@bentley/geometry-core": "2.4.0-dev.14",
     "@bentley/imodeljs-i18n": "2.4.0-dev.14",
@@ -55,7 +36,7 @@
     "@bentley/ui-core": "2.4.0-dev.14",
     "@bentley/ui-components": "2.4.0-dev.14",
     "@bentley/ui-abstract": "2.4.0-dev.14",
->>>>>>> 559cbadc
+    "@testing-library/react-hooks": "^3.2.1",
     "@types/chai": "^4.1.4",
     "@types/chai-as-promised": "^7",
     "@types/chai-jest-snapshot": "^1.3.0",
@@ -87,16 +68,11 @@
     "xmlhttprequest": "^1.8.0"
   },
   "devDependencies": {
-<<<<<<< HEAD
-    "@bentley/config-loader": "2.4.0-dev.9",
-    "@bentley/build-tools": "2.4.0-dev.9",
+    "@bentley/config-loader": "2.4.0-dev.14",
+    "@bentley/build-tools": "2.4.0-dev.14",
     "@types/react": "^16.8.0",
     "@types/react-dom": "^16.8.0",
     "@types/testing-library__react-hooks": "^3.1.0",
-=======
-    "@bentley/config-loader": "2.4.0-dev.14",
-    "@bentley/build-tools": "2.4.0-dev.14",
->>>>>>> 559cbadc
     "cache-require-paths": "^0.3.0",
     "cross-env": "^5.1.4",
     "ignore-styles": "^5.0.1",
