--- conflicted
+++ resolved
@@ -15,18 +15,6 @@
   },
   "repository": {},
   "dependencies": {
-<<<<<<< HEAD
-    "@bentley/bentleyjs-core": "0.192.0-dev.11",
-    "@bentley/geometry-core": "0.192.0-dev.11",
-    "@bentley/imodeljs-common": "0.192.0-dev.11",
-    "@bentley/imodeljs-backend": "0.192.0-dev.11",
-    "@bentley/imodeljs-clients": "0.192.0-dev.11",
-    "body-parser": "^1.18.2"
-  },
-  "devDependencies": {
-    "@bentley/webpack-tools": "0.192.0-dev.11",
-    "@bentley/build-tools": "0.192.0-dev.11",
-=======
     "@bentley/bentleyjs-core": "0.192.0-dev.14",
     "@bentley/geometry-core": "0.192.0-dev.14",
     "@bentley/imodeljs-common": "0.192.0-dev.14",
@@ -37,7 +25,6 @@
   "devDependencies": {
     "@bentley/webpack-tools": "0.192.0-dev.14",
     "@bentley/build-tools": "0.192.0-dev.14",
->>>>>>> eccf6d71
     "@types/body-parser": "^1.17.0",
     "@types/express": "^4.16.1",
     "@types/node": "10.14.1",
