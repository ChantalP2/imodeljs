/*---------------------------------------------------------------------------------------------
* Copyright (c) 2019 Bentley Systems, Incorporated. All rights reserved.
* Licensed under the MIT License. See LICENSE.md in the project root for license terms.
*--------------------------------------------------------------------------------------------*/

import {
  Viewport, ToolSettings, IModelApp,
} from "@bentley/imodeljs-frontend";
import { createCheckBox } from "./CheckBox";
import { createNumericInput } from "./NumericInput";
import { BeDuration } from "@bentley/bentleyjs-core";
import { createButton } from "./Button";

export class ToolSettingsTracker {
  private static _expandToolSettings = false;

  public constructor(parent: HTMLElement, _vp: Viewport) {
    const settingsHeader = document.createElement("div");
    settingsHeader.style.width = "100%";

    const settingsToggle = document.createElement("span");
    settingsToggle.innerText = "Tool Settings";
    settingsHeader.appendChild(settingsToggle);

    const toggleSettingsButton = createButton({
      parent: settingsHeader,
      inline: true,
      handler: () => { },
      value: ToolSettingsTracker._expandToolSettings ? "-" : "+",
    });

    settingsHeader.onclick = () => {
      ToolSettingsTracker._expandToolSettings = !ToolSettingsTracker._expandToolSettings;
      settingsDiv.style.display = ToolSettingsTracker._expandToolSettings ? "block" : "none";
      toggleSettingsButton.button.value = ToolSettingsTracker._expandToolSettings ? "-" : "+";
    };

    toggleSettingsButton.div.style.cssFloat = "right";

    settingsHeader.appendChild(document.createElement("hr"));
    parent.appendChild(settingsHeader);

    const settingsDiv = document.createElement("div") as HTMLDivElement;
    settingsDiv.style.display = "block";
    settingsDiv.style.textAlign = "left";
    parent.appendChild(settingsDiv);

    let div = document.createElement("div") as HTMLDivElement;
    createCheckBox({
      parent: div,
      name: "Preserve World Up When Rotating",
      id: "ts_preserveWorldUp",
      isChecked: ToolSettings.preserveWorldUp,
      handler: (_cb) => { ToolSettings.preserveWorldUp = !ToolSettings.preserveWorldUp; IModelApp.toolAdmin.exitViewTool(); },
    });
    div.style.textAlign = "left";
    settingsDiv.appendChild(div);

    // We use a static so the expand/collapse state persists after closing and reopening the drop-down.
    settingsDiv.style.display = ToolSettingsTracker._expandToolSettings ? "block" : "none";

    div = document.createElement("div") as HTMLDivElement;
    let label = document.createElement("label") as HTMLLabelElement;
    label.style.display = "inline";
    label.htmlFor = "ts_animationTime";
    label.innerText = "Animation Duration (ms): ";
    div.appendChild(label);
    createNumericInput({
      parent: div,
      id: "ts_animationTime",
      display: "inline",
      min: 0,
      step: 1,
      value: ToolSettings.animationTime.milliseconds,
      handler: (value, _input) => { ToolSettings.animationTime = BeDuration.fromMilliseconds(value); IModelApp.toolAdmin.exitViewTool(); },
    });
    div.style.display = "block";
    div.style.textAlign = "left";
    settingsDiv.appendChild(div);

    div = document.createElement("div") as HTMLDivElement;
    label = document.createElement("label") as HTMLLabelElement;
    label.style.display = "inline";
    label.htmlFor = "ts_viewToolPickRadiusInches";
    label.innerText = "Pick Radius (inches): ";
    div.appendChild(label);
    createNumericInput({
      parent: div,
      id: "ts_viewToolPickRadiusInches",
      display: "inline",
      min: 0,
      step: 0.01,
      value: ToolSettings.viewToolPickRadiusInches,
      handler: (value, _input) => { ToolSettings.viewToolPickRadiusInches = value; IModelApp.toolAdmin.exitViewTool(); },
<<<<<<< HEAD
      parseAsFloat: true,
    });
=======
    }, true);
>>>>>>> 28f0d5b5
    div.style.display = "block";
    div.style.textAlign = "left";
    settingsDiv.appendChild(div);

    div = document.createElement("div") as HTMLDivElement;
    createCheckBox({
      parent: div,
      name: "Walk Enforce Z Up",
      id: "ts_walkEnforceZUp",
      isChecked: ToolSettings.walkEnforceZUp,
      handler: (_cb) => { ToolSettings.walkEnforceZUp = !ToolSettings.walkEnforceZUp; IModelApp.toolAdmin.exitViewTool(); },
    });
    div.style.display = "block";
    div.style.textAlign = "left";
    settingsDiv.appendChild(div);

    div = document.createElement("div") as HTMLDivElement;
    label = document.createElement("label") as HTMLLabelElement;
    label.style.display = "inline";
    label.htmlFor = "ts_walkCameraAngle";
    label.innerText = "Walk Camera Angle (degrees): ";
    div.appendChild(label);
    createNumericInput({
      parent: div,
      id: "ts_walkCameraAngle",
      display: "inline",
      min: 0,
      step: 0.1,
      value: ToolSettings.walkCameraAngle.degrees,
      handler: (value, _input) => { ToolSettings.walkCameraAngle.setDegrees(value); IModelApp.toolAdmin.exitViewTool(); },
<<<<<<< HEAD
      parseAsFloat: true,
    });
=======
    }, true);
>>>>>>> 28f0d5b5
    div.style.display = "block";
    div.style.textAlign = "left";
    settingsDiv.appendChild(div);

    div = document.createElement("div") as HTMLDivElement;
    label = document.createElement("label") as HTMLLabelElement;
    label.style.display = "inline";
    label.htmlFor = "ts_walkVelocity";
    label.innerText = "Walk Velocity (meters per second): ";
    div.appendChild(label);
    createNumericInput({
      parent: div,
      id: "ts_walkVelocity",
      display: "inline",
      min: 0,
      step: 0.1,
      value: ToolSettings.walkVelocity,
      handler: (value, _input) => { ToolSettings.walkVelocity = value; IModelApp.toolAdmin.exitViewTool(); },
<<<<<<< HEAD
      parseAsFloat: true,
    });
=======
    }, true);
>>>>>>> 28f0d5b5
    div.style.display = "block";
    div.style.textAlign = "left";
    settingsDiv.appendChild(div);

    div = document.createElement("div") as HTMLDivElement;
    label = document.createElement("label") as HTMLLabelElement;
    label.style.display = "inline";
    label.htmlFor = "ts_wheelZoomBumpDistance";
    label.innerText = "Wheel Zoom Bump Distance (meters): ";
    div.appendChild(label);
    createNumericInput({
      parent: div,
      id: "ts_wheelZoomBumpDistance",
      display: "inline",
      min: 0,
      step: 0.025,
      value: ToolSettings.wheelZoomBumpDistance,
      handler: (value, _input) => { ToolSettings.wheelZoomBumpDistance = value; IModelApp.toolAdmin.exitViewTool(); },
<<<<<<< HEAD
      parseAsFloat: true,
    });
=======
    }, true);
>>>>>>> 28f0d5b5
    div.style.display = "block";
    div.style.textAlign = "left";
    settingsDiv.appendChild(div);

    div = document.createElement("div") as HTMLDivElement;
    label = document.createElement("label") as HTMLLabelElement;
    label.style.display = "inline";
    label.htmlFor = "ts_wheelZoomRatio";
    label.innerText = "Wheel Zoom Ratio: ";
    div.appendChild(label);
    createNumericInput({
      parent: div,
      id: "ts_wheelZoomRatio",
      display: "inline",
      min: 1.0,
      step: 0.025,
      value: ToolSettings.wheelZoomRatio,
      handler: (value, _input) => { ToolSettings.wheelZoomRatio = value; IModelApp.toolAdmin.exitViewTool(); },
<<<<<<< HEAD
      parseAsFloat: true,
    });
=======
    }, true);
>>>>>>> 28f0d5b5
    div.style.display = "block";
    div.style.textAlign = "left";
    settingsDiv.appendChild(div);
  }

  public dispose(): void { }
}
<|MERGE_RESOLUTION|>--- conflicted
+++ resolved
@@ -1,215 +1,195 @@
-/*---------------------------------------------------------------------------------------------
-* Copyright (c) 2019 Bentley Systems, Incorporated. All rights reserved.
-* Licensed under the MIT License. See LICENSE.md in the project root for license terms.
-*--------------------------------------------------------------------------------------------*/
-
-import {
-  Viewport, ToolSettings, IModelApp,
-} from "@bentley/imodeljs-frontend";
-import { createCheckBox } from "./CheckBox";
-import { createNumericInput } from "./NumericInput";
-import { BeDuration } from "@bentley/bentleyjs-core";
-import { createButton } from "./Button";
-
-export class ToolSettingsTracker {
-  private static _expandToolSettings = false;
-
-  public constructor(parent: HTMLElement, _vp: Viewport) {
-    const settingsHeader = document.createElement("div");
-    settingsHeader.style.width = "100%";
-
-    const settingsToggle = document.createElement("span");
-    settingsToggle.innerText = "Tool Settings";
-    settingsHeader.appendChild(settingsToggle);
-
-    const toggleSettingsButton = createButton({
-      parent: settingsHeader,
-      inline: true,
-      handler: () => { },
-      value: ToolSettingsTracker._expandToolSettings ? "-" : "+",
-    });
-
-    settingsHeader.onclick = () => {
-      ToolSettingsTracker._expandToolSettings = !ToolSettingsTracker._expandToolSettings;
-      settingsDiv.style.display = ToolSettingsTracker._expandToolSettings ? "block" : "none";
-      toggleSettingsButton.button.value = ToolSettingsTracker._expandToolSettings ? "-" : "+";
-    };
-
-    toggleSettingsButton.div.style.cssFloat = "right";
-
-    settingsHeader.appendChild(document.createElement("hr"));
-    parent.appendChild(settingsHeader);
-
-    const settingsDiv = document.createElement("div") as HTMLDivElement;
-    settingsDiv.style.display = "block";
-    settingsDiv.style.textAlign = "left";
-    parent.appendChild(settingsDiv);
-
-    let div = document.createElement("div") as HTMLDivElement;
-    createCheckBox({
-      parent: div,
-      name: "Preserve World Up When Rotating",
-      id: "ts_preserveWorldUp",
-      isChecked: ToolSettings.preserveWorldUp,
-      handler: (_cb) => { ToolSettings.preserveWorldUp = !ToolSettings.preserveWorldUp; IModelApp.toolAdmin.exitViewTool(); },
-    });
-    div.style.textAlign = "left";
-    settingsDiv.appendChild(div);
-
-    // We use a static so the expand/collapse state persists after closing and reopening the drop-down.
-    settingsDiv.style.display = ToolSettingsTracker._expandToolSettings ? "block" : "none";
-
-    div = document.createElement("div") as HTMLDivElement;
-    let label = document.createElement("label") as HTMLLabelElement;
-    label.style.display = "inline";
-    label.htmlFor = "ts_animationTime";
-    label.innerText = "Animation Duration (ms): ";
-    div.appendChild(label);
-    createNumericInput({
-      parent: div,
-      id: "ts_animationTime",
-      display: "inline",
-      min: 0,
-      step: 1,
-      value: ToolSettings.animationTime.milliseconds,
-      handler: (value, _input) => { ToolSettings.animationTime = BeDuration.fromMilliseconds(value); IModelApp.toolAdmin.exitViewTool(); },
-    });
-    div.style.display = "block";
-    div.style.textAlign = "left";
-    settingsDiv.appendChild(div);
-
-    div = document.createElement("div") as HTMLDivElement;
-    label = document.createElement("label") as HTMLLabelElement;
-    label.style.display = "inline";
-    label.htmlFor = "ts_viewToolPickRadiusInches";
-    label.innerText = "Pick Radius (inches): ";
-    div.appendChild(label);
-    createNumericInput({
-      parent: div,
-      id: "ts_viewToolPickRadiusInches",
-      display: "inline",
-      min: 0,
-      step: 0.01,
-      value: ToolSettings.viewToolPickRadiusInches,
-      handler: (value, _input) => { ToolSettings.viewToolPickRadiusInches = value; IModelApp.toolAdmin.exitViewTool(); },
-<<<<<<< HEAD
-      parseAsFloat: true,
-    });
-=======
-    }, true);
->>>>>>> 28f0d5b5
-    div.style.display = "block";
-    div.style.textAlign = "left";
-    settingsDiv.appendChild(div);
-
-    div = document.createElement("div") as HTMLDivElement;
-    createCheckBox({
-      parent: div,
-      name: "Walk Enforce Z Up",
-      id: "ts_walkEnforceZUp",
-      isChecked: ToolSettings.walkEnforceZUp,
-      handler: (_cb) => { ToolSettings.walkEnforceZUp = !ToolSettings.walkEnforceZUp; IModelApp.toolAdmin.exitViewTool(); },
-    });
-    div.style.display = "block";
-    div.style.textAlign = "left";
-    settingsDiv.appendChild(div);
-
-    div = document.createElement("div") as HTMLDivElement;
-    label = document.createElement("label") as HTMLLabelElement;
-    label.style.display = "inline";
-    label.htmlFor = "ts_walkCameraAngle";
-    label.innerText = "Walk Camera Angle (degrees): ";
-    div.appendChild(label);
-    createNumericInput({
-      parent: div,
-      id: "ts_walkCameraAngle",
-      display: "inline",
-      min: 0,
-      step: 0.1,
-      value: ToolSettings.walkCameraAngle.degrees,
-      handler: (value, _input) => { ToolSettings.walkCameraAngle.setDegrees(value); IModelApp.toolAdmin.exitViewTool(); },
-<<<<<<< HEAD
-      parseAsFloat: true,
-    });
-=======
-    }, true);
->>>>>>> 28f0d5b5
-    div.style.display = "block";
-    div.style.textAlign = "left";
-    settingsDiv.appendChild(div);
-
-    div = document.createElement("div") as HTMLDivElement;
-    label = document.createElement("label") as HTMLLabelElement;
-    label.style.display = "inline";
-    label.htmlFor = "ts_walkVelocity";
-    label.innerText = "Walk Velocity (meters per second): ";
-    div.appendChild(label);
-    createNumericInput({
-      parent: div,
-      id: "ts_walkVelocity",
-      display: "inline",
-      min: 0,
-      step: 0.1,
-      value: ToolSettings.walkVelocity,
-      handler: (value, _input) => { ToolSettings.walkVelocity = value; IModelApp.toolAdmin.exitViewTool(); },
-<<<<<<< HEAD
-      parseAsFloat: true,
-    });
-=======
-    }, true);
->>>>>>> 28f0d5b5
-    div.style.display = "block";
-    div.style.textAlign = "left";
-    settingsDiv.appendChild(div);
-
-    div = document.createElement("div") as HTMLDivElement;
-    label = document.createElement("label") as HTMLLabelElement;
-    label.style.display = "inline";
-    label.htmlFor = "ts_wheelZoomBumpDistance";
-    label.innerText = "Wheel Zoom Bump Distance (meters): ";
-    div.appendChild(label);
-    createNumericInput({
-      parent: div,
-      id: "ts_wheelZoomBumpDistance",
-      display: "inline",
-      min: 0,
-      step: 0.025,
-      value: ToolSettings.wheelZoomBumpDistance,
-      handler: (value, _input) => { ToolSettings.wheelZoomBumpDistance = value; IModelApp.toolAdmin.exitViewTool(); },
-<<<<<<< HEAD
-      parseAsFloat: true,
-    });
-=======
-    }, true);
->>>>>>> 28f0d5b5
-    div.style.display = "block";
-    div.style.textAlign = "left";
-    settingsDiv.appendChild(div);
-
-    div = document.createElement("div") as HTMLDivElement;
-    label = document.createElement("label") as HTMLLabelElement;
-    label.style.display = "inline";
-    label.htmlFor = "ts_wheelZoomRatio";
-    label.innerText = "Wheel Zoom Ratio: ";
-    div.appendChild(label);
-    createNumericInput({
-      parent: div,
-      id: "ts_wheelZoomRatio",
-      display: "inline",
-      min: 1.0,
-      step: 0.025,
-      value: ToolSettings.wheelZoomRatio,
-      handler: (value, _input) => { ToolSettings.wheelZoomRatio = value; IModelApp.toolAdmin.exitViewTool(); },
-<<<<<<< HEAD
-      parseAsFloat: true,
-    });
-=======
-    }, true);
->>>>>>> 28f0d5b5
-    div.style.display = "block";
-    div.style.textAlign = "left";
-    settingsDiv.appendChild(div);
-  }
-
-  public dispose(): void { }
-}
+/*---------------------------------------------------------------------------------------------
+* Copyright (c) 2019 Bentley Systems, Incorporated. All rights reserved.
+* Licensed under the MIT License. See LICENSE.md in the project root for license terms.
+*--------------------------------------------------------------------------------------------*/
+
+import {
+  Viewport, ToolSettings, IModelApp,
+} from "@bentley/imodeljs-frontend";
+import { createCheckBox } from "./CheckBox";
+import { createNumericInput } from "./NumericInput";
+import { BeDuration } from "@bentley/bentleyjs-core";
+import { createButton } from "./Button";
+
+export class ToolSettingsTracker {
+  private static _expandToolSettings = false;
+
+  public constructor(parent: HTMLElement, _vp: Viewport) {
+    const settingsHeader = document.createElement("div");
+    settingsHeader.style.width = "100%";
+
+    const settingsToggle = document.createElement("span");
+    settingsToggle.innerText = "Tool Settings";
+    settingsHeader.appendChild(settingsToggle);
+
+    const toggleSettingsButton = createButton({
+      parent: settingsHeader,
+      inline: true,
+      handler: () => { },
+      value: ToolSettingsTracker._expandToolSettings ? "-" : "+",
+    });
+
+    settingsHeader.onclick = () => {
+      ToolSettingsTracker._expandToolSettings = !ToolSettingsTracker._expandToolSettings;
+      settingsDiv.style.display = ToolSettingsTracker._expandToolSettings ? "block" : "none";
+      toggleSettingsButton.button.value = ToolSettingsTracker._expandToolSettings ? "-" : "+";
+    };
+
+    toggleSettingsButton.div.style.cssFloat = "right";
+
+    settingsHeader.appendChild(document.createElement("hr"));
+    parent.appendChild(settingsHeader);
+
+    const settingsDiv = document.createElement("div") as HTMLDivElement;
+    settingsDiv.style.display = "block";
+    settingsDiv.style.textAlign = "left";
+    parent.appendChild(settingsDiv);
+
+    let div = document.createElement("div") as HTMLDivElement;
+    createCheckBox({
+      parent: div,
+      name: "Preserve World Up When Rotating",
+      id: "ts_preserveWorldUp",
+      isChecked: ToolSettings.preserveWorldUp,
+      handler: (_cb) => { ToolSettings.preserveWorldUp = !ToolSettings.preserveWorldUp; IModelApp.toolAdmin.exitViewTool(); },
+    });
+    div.style.textAlign = "left";
+    settingsDiv.appendChild(div);
+
+    // We use a static so the expand/collapse state persists after closing and reopening the drop-down.
+    settingsDiv.style.display = ToolSettingsTracker._expandToolSettings ? "block" : "none";
+
+    div = document.createElement("div") as HTMLDivElement;
+    let label = document.createElement("label") as HTMLLabelElement;
+    label.style.display = "inline";
+    label.htmlFor = "ts_animationTime";
+    label.innerText = "Animation Duration (ms): ";
+    div.appendChild(label);
+    createNumericInput({
+      parent: div,
+      id: "ts_animationTime",
+      display: "inline",
+      min: 0,
+      step: 1,
+      value: ToolSettings.animationTime.milliseconds,
+      handler: (value, _input) => { ToolSettings.animationTime = BeDuration.fromMilliseconds(value); IModelApp.toolAdmin.exitViewTool(); },
+    });
+    div.style.display = "block";
+    div.style.textAlign = "left";
+    settingsDiv.appendChild(div);
+
+    div = document.createElement("div") as HTMLDivElement;
+    label = document.createElement("label") as HTMLLabelElement;
+    label.style.display = "inline";
+    label.htmlFor = "ts_viewToolPickRadiusInches";
+    label.innerText = "Pick Radius (inches): ";
+    div.appendChild(label);
+    createNumericInput({
+      parent: div,
+      id: "ts_viewToolPickRadiusInches",
+      display: "inline",
+      min: 0,
+      step: 0.01,
+      value: ToolSettings.viewToolPickRadiusInches,
+      handler: (value, _input) => { ToolSettings.viewToolPickRadiusInches = value; IModelApp.toolAdmin.exitViewTool(); },
+      parseAsFloat: true,
+    }, true);
+    div.style.display = "block";
+    div.style.textAlign = "left";
+    settingsDiv.appendChild(div);
+
+    div = document.createElement("div") as HTMLDivElement;
+    createCheckBox({
+      parent: div,
+      name: "Walk Enforce Z Up",
+      id: "ts_walkEnforceZUp",
+      isChecked: ToolSettings.walkEnforceZUp,
+      handler: (_cb) => { ToolSettings.walkEnforceZUp = !ToolSettings.walkEnforceZUp; IModelApp.toolAdmin.exitViewTool(); },
+    });
+    div.style.display = "block";
+    div.style.textAlign = "left";
+    settingsDiv.appendChild(div);
+
+    div = document.createElement("div") as HTMLDivElement;
+    label = document.createElement("label") as HTMLLabelElement;
+    label.style.display = "inline";
+    label.htmlFor = "ts_walkCameraAngle";
+    label.innerText = "Walk Camera Angle (degrees): ";
+    div.appendChild(label);
+    createNumericInput({
+      parent: div,
+      id: "ts_walkCameraAngle",
+      display: "inline",
+      min: 0,
+      step: 0.1,
+      value: ToolSettings.walkCameraAngle.degrees,
+      handler: (value, _input) => { ToolSettings.walkCameraAngle.setDegrees(value); IModelApp.toolAdmin.exitViewTool(); },
+      parseAsFloat: true,
+    }, true);
+    div.style.display = "block";
+    div.style.textAlign = "left";
+    settingsDiv.appendChild(div);
+
+    div = document.createElement("div") as HTMLDivElement;
+    label = document.createElement("label") as HTMLLabelElement;
+    label.style.display = "inline";
+    label.htmlFor = "ts_walkVelocity";
+    label.innerText = "Walk Velocity (meters per second): ";
+    div.appendChild(label);
+    createNumericInput({
+      parent: div,
+      id: "ts_walkVelocity",
+      display: "inline",
+      min: 0,
+      step: 0.1,
+      value: ToolSettings.walkVelocity,
+      handler: (value, _input) => { ToolSettings.walkVelocity = value; IModelApp.toolAdmin.exitViewTool(); },
+      parseAsFloat: true,
+    }, true);
+    div.style.display = "block";
+    div.style.textAlign = "left";
+    settingsDiv.appendChild(div);
+
+    div = document.createElement("div") as HTMLDivElement;
+    label = document.createElement("label") as HTMLLabelElement;
+    label.style.display = "inline";
+    label.htmlFor = "ts_wheelZoomBumpDistance";
+    label.innerText = "Wheel Zoom Bump Distance (meters): ";
+    div.appendChild(label);
+    createNumericInput({
+      parent: div,
+      id: "ts_wheelZoomBumpDistance",
+      display: "inline",
+      min: 0,
+      step: 0.025,
+      value: ToolSettings.wheelZoomBumpDistance,
+      handler: (value, _input) => { ToolSettings.wheelZoomBumpDistance = value; IModelApp.toolAdmin.exitViewTool(); },
+      parseAsFloat: true,
+    }, true);
+    div.style.display = "block";
+    div.style.textAlign = "left";
+    settingsDiv.appendChild(div);
+
+    div = document.createElement("div") as HTMLDivElement;
+    label = document.createElement("label") as HTMLLabelElement;
+    label.style.display = "inline";
+    label.htmlFor = "ts_wheelZoomRatio";
+    label.innerText = "Wheel Zoom Ratio: ";
+    div.appendChild(label);
+    createNumericInput({
+      parent: div,
+      id: "ts_wheelZoomRatio",
+      display: "inline",
+      min: 1.0,
+      step: 0.025,
+      value: ToolSettings.wheelZoomRatio,
+      handler: (value, _input) => { ToolSettings.wheelZoomRatio = value; IModelApp.toolAdmin.exitViewTool(); },
+      parseAsFloat: true,
+    }, true);
+    div.style.display = "block";
+    div.style.textAlign = "left";
+    settingsDiv.appendChild(div);
+  }
+
+  public dispose(): void { }
+}