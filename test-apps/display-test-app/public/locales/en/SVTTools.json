--- conflicted
+++ resolved
@@ -1,71 +1,69 @@
-{
-  "tools": {
-    "DrawingAidTest": {
-      "Points": {
-        "keyin": "dta drawing aid points"
-      }
-    },
-    "Markup": {
-      "keyin": "dta markup",
-      "TestSelect": {
-        "keyin": "dta markupselect"
-      }
-    },
-    "SVTSelect": {
-      "keyin": "dta select"
-    },
-    "ResizeWindow": {
-      "keyin": "win resize"
-    },
-    "RefreshTiles": {
-      "keyin": "dta refresh tiles"
-    },
-    "CreateWindow": {
-      "keyin": "win create"
-    },
-    "CloneViewport": {
-      "keyin": "vp clone"
-    },
-    "FocusWindow": {
-      "keyin": "win focus"
-    },
-    "MaximizeWindow": {
-      "keyin": "win max"
-    },
-    "RestoreWindow": {
-      "keyin": "win restore"
-    },
-    "CloseWindow": {
-      "keyin": "win close"
-    },
-    "DockWindow": {
-      "keyin": "win dock"
-    },
-    "VersionComparison": {
-      "keyin": "dta version compare"
-    },
-    "SaveImage": {
-      "keyin": "dta save image"
-    },
-    "ZoomToSelectedElements": {
-      "keyin": "dta zoom selected"
-    },
-    "ToggleIncidentMarkers": {
-      "keyin": "dta incident markers"
-    },
-    "ShutDown": {
-      "keyin": "dta shutdown"
-    },
-    "ToggleFrustumIntersection": {
-      "keyin": "dta frustum intersection"
-    },
-<<<<<<< HEAD
-    "PurgeTileTrees": {
-      "keyin": "dta purge tiletrees"
-=======
-    "ToggleShadowMapTiles": {
-      "keyin": "dta shadow tiles"
->>>>>>> b9c1de2d
-    }
-  }
-}
+{
+  "tools": {
+    "DrawingAidTest": {
+      "Points": {
+        "keyin": "dta drawing aid points"
+      }
+    },
+    "Markup": {
+      "keyin": "dta markup",
+      "TestSelect": {
+        "keyin": "dta markupselect"
+      }
+    },
+    "SVTSelect": {
+      "keyin": "dta select"
+    },
+    "ResizeWindow": {
+      "keyin": "win resize"
+    },
+    "RefreshTiles": {
+      "keyin": "dta refresh tiles"
+    },
+    "CreateWindow": {
+      "keyin": "win create"
+    },
+    "CloneViewport": {
+      "keyin": "vp clone"
+    },
+    "FocusWindow": {
+      "keyin": "win focus"
+    },
+    "MaximizeWindow": {
+      "keyin": "win max"
+    },
+    "RestoreWindow": {
+      "keyin": "win restore"
+    },
+    "CloseWindow": {
+      "keyin": "win close"
+    },
+    "DockWindow": {
+      "keyin": "win dock"
+    },
+    "VersionComparison": {
+      "keyin": "dta version compare"
+    },
+    "SaveImage": {
+      "keyin": "dta save image"
+    },
+    "ZoomToSelectedElements": {
+      "keyin": "dta zoom selected"
+    },
+    "ToggleIncidentMarkers": {
+      "keyin": "dta incident markers"
+    },
+    "ShutDown": {
+      "keyin": "dta shutdown"
+    },
+    "ToggleFrustumIntersection": {
+      "keyin": "dta frustum intersection"
+    },
+    "ToggleShadowMapTiles": {
+      "keyin": "dta shadow tiles"
+    },
+    "PurgeTileTrees": {
+      "keyin": "dta purge tiletrees"
+    }
+  }
+}