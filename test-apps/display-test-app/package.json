{
  "name": "display-test-app",
  "description": "Internal app for testing features of display system",
  "license": "UNLICENSED",
  "author": {
    "name": "Bentley Systems, Inc.",
    "url": "http://www.bentley.com"
  },
  "version": "1.8.0",
  "engines": {
    "node": ">=10.16.0 <13.0"
  },
  "private": true,
  "scripts": {
    "build": "npm run build:backend & npm run build:frontend",
    "build:backend": "tsc -p tsconfig.backend.json",
    "build:frontend": "react-scripts build",
    "clean": "rimraf build lib .rush",
    "docs": "",
    "lint": "tslint --project . 1>&2",
    "start": "run-p start:webserver start:electron",
    "start:electron": "electron ./lib/backend/ElectronMain.js",
    "start:webserver": "cross-env BROWSER=none USE_FULL_SOURCEMAP=true react-scripts start",
    "start:backend": "node --max-http-header-size=16000 lib/backend/WebMain.js",
    "start:servers": "run-p \"start:webserver\" \"start:backend\"",
    "build:mobile-backend": "tsc 1>&2 && webpack --config ./node_modules/@bentley/webpack-tools/mobile/backend.config.js --env.outdir=./lib/mobile --env.entry=./lib/backend/MobileMain.js --env.bundlename=main ",
    "test": "",
    "cover": ""
  },
  "repository": {},
  "dependencies": {
<<<<<<< HEAD
    "@bentley/frontend-devtools": "2.0.0-dev.76",
    "@bentley/bentleyjs-core": "2.0.0-dev.76",
    "@bentley/electron-manager": "2.0.0-dev.76",
    "@bentley/frontend-authorization-client": "2.0.0-dev.76",
    "@bentley/geometry-core": "2.0.0-dev.76",
    "@bentley/imodelhub-client": "2.0.0-dev.76",
    "@bentley/itwin-client": "2.0.0-dev.76",
    "@bentley/backend-itwin-client": "2.0.0-dev.76",
    "@bentley/imodeljs-common": "2.0.0-dev.76",
    "@bentley/imodeljs-i18n": "2.0.0-dev.76",
    "@bentley/imodeljs-quantity": "2.0.0-dev.76",
    "@bentley/imodeljs-frontend": "2.0.0-dev.76",
    "@bentley/imodeljs-backend": "2.0.0-dev.76",
    "@bentley/imodeljs-markup": "2.0.0-dev.76",
    "@bentley/ui-abstract": "2.0.0-dev.76",
    "@bentley/webgl-compatibility": "2.0.0-dev.76",
=======
    "@bentley/frontend-devtools": "2.0.0-dev.77",
    "@bentley/bentleyjs-core": "2.0.0-dev.77",
    "@bentley/electron-manager": "2.0.0-dev.77",
    "@bentley/frontend-authorization-client": "2.0.0-dev.77",
    "@bentley/geometry-core": "2.0.0-dev.77",
    "@bentley/imodelhub-client": "2.0.0-dev.77",
    "@bentley/itwin-client": "2.0.0-dev.77",
    "@bentley/backend-itwin-client": "2.0.0-dev.77",
    "@bentley/imodeljs-common": "2.0.0-dev.77",
    "@bentley/imodeljs-i18n": "2.0.0-dev.77",
    "@bentley/imodeljs-quantity": "2.0.0-dev.77",
    "@bentley/imodeljs-frontend": "2.0.0-dev.77",
    "@bentley/imodeljs-backend": "2.0.0-dev.77",
    "@bentley/imodeljs-markup": "2.0.0-dev.77",
    "@bentley/ui-abstract": "2.0.0-dev.77",
    "@bentley/webgl-compatibility": "2.0.0-dev.77",
>>>>>>> 73f0523d
    "body-parser": "^1.18.2",
    "tooltip.js": "^1.2.0"
  },
  "devDependencies": {
<<<<<<< HEAD
    "@bentley/config-loader": "2.0.0-dev.76",
    "@bentley/build-tools": "2.0.0-dev.76",
=======
    "@bentley/config-loader": "2.0.0-dev.77",
    "@bentley/build-tools": "2.0.0-dev.77",
>>>>>>> 73f0523d
    "@bentley/react-scripts": "3.4.1-dev.27",
    "@types/body-parser": "^1.17.0",
    "@types/express": "^4.16.1",
    "@types/fs-extra": "^4.0.7",
    "@types/node": "10.14.1",
    "child_process": "^1.0.2",
    "cross-env": "^5.1.4",
    "electron": "^8.2.1",
    "express": "^4.16.3",
    "fs-extra": "^8.1.0",
    "npm-run-all": "^4.1.5",
    "null-loader": "^0.1.1",
    "popper.js": "^1.14.4",
    "rimraf": "^3.0.2",
    "react": "^16.8.0",
    "tslint": "^5.11.0",
    "node-sass": "4.13.1",
    "tslint-etc": "^1.5.2",
    "typescript": "~3.7.4"
  },
  "browserslist": [
    "electron 6.0.0",
    "last 4 chrome version",
    "last 4 firefox version",
    "last 4 safari version",
    "last 4 ios version",
    "last 4 ChromeAndroid version",
    "last 4 edge version",
    "not dead",
    "not <0.2%"
  ],
  "eslintConfig": {
    "settings": {
      "react": {
        "version": "999.999.999"
      }
    }
  }
}<|MERGE_RESOLUTION|>--- conflicted
+++ resolved
@@ -29,24 +29,6 @@
   },
   "repository": {},
   "dependencies": {
-<<<<<<< HEAD
-    "@bentley/frontend-devtools": "2.0.0-dev.76",
-    "@bentley/bentleyjs-core": "2.0.0-dev.76",
-    "@bentley/electron-manager": "2.0.0-dev.76",
-    "@bentley/frontend-authorization-client": "2.0.0-dev.76",
-    "@bentley/geometry-core": "2.0.0-dev.76",
-    "@bentley/imodelhub-client": "2.0.0-dev.76",
-    "@bentley/itwin-client": "2.0.0-dev.76",
-    "@bentley/backend-itwin-client": "2.0.0-dev.76",
-    "@bentley/imodeljs-common": "2.0.0-dev.76",
-    "@bentley/imodeljs-i18n": "2.0.0-dev.76",
-    "@bentley/imodeljs-quantity": "2.0.0-dev.76",
-    "@bentley/imodeljs-frontend": "2.0.0-dev.76",
-    "@bentley/imodeljs-backend": "2.0.0-dev.76",
-    "@bentley/imodeljs-markup": "2.0.0-dev.76",
-    "@bentley/ui-abstract": "2.0.0-dev.76",
-    "@bentley/webgl-compatibility": "2.0.0-dev.76",
-=======
     "@bentley/frontend-devtools": "2.0.0-dev.77",
     "@bentley/bentleyjs-core": "2.0.0-dev.77",
     "@bentley/electron-manager": "2.0.0-dev.77",
@@ -63,18 +45,12 @@
     "@bentley/imodeljs-markup": "2.0.0-dev.77",
     "@bentley/ui-abstract": "2.0.0-dev.77",
     "@bentley/webgl-compatibility": "2.0.0-dev.77",
->>>>>>> 73f0523d
     "body-parser": "^1.18.2",
     "tooltip.js": "^1.2.0"
   },
   "devDependencies": {
-<<<<<<< HEAD
-    "@bentley/config-loader": "2.0.0-dev.76",
-    "@bentley/build-tools": "2.0.0-dev.76",
-=======
     "@bentley/config-loader": "2.0.0-dev.77",
     "@bentley/build-tools": "2.0.0-dev.77",
->>>>>>> 73f0523d
     "@bentley/react-scripts": "3.4.1-dev.27",
     "@types/body-parser": "^1.17.0",
     "@types/express": "^4.16.1",
