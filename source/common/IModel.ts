--- conflicted
+++ resolved
@@ -1,64 +1,55 @@
-/*---------------------------------------------------------------------------------------------
-|  $Copyright: (c) 2017 Bentley Systems, Incorporated. All rights reserved. $
- *--------------------------------------------------------------------------------------------*/
-import { AxisAlignedBox3d } from "../common/geometry/Primitives";
-import { OpenMode } from "@bentley/bentleyjs-core/lib/BeSQLite";
-
-/** A token that identifies a specific instance of an iModel to be operated on */
-export class IModelToken {
-  /** Guid of the iModel */
-  public iModelId: string;
-  /** Id of the last ChangeSet that was applied to the iModel */
-  public changeSetId: string;
-  /** Mode used to open the iModel */
-  public openMode: OpenMode;
-  /** Id of the user that's currently editing or viewing the iModel. May not be defined *only* if it's a standalone iModel */
-  public userId?: string;
-  /** Context (Project or Asset) in which the iModel exists. May not be defined *only* if it's a standalone iModel */
-  public contextId?: string;
-
-  /** Constructor */
-  public static create(iModelId: string, changeSetId: string, openMode: OpenMode, userId?: string, contextId?: string): IModelToken {
-    const token = new IModelToken();
-    Object.assign(token, {iModelId, changeSetId, openMode, userId, contextId});
-    return token;
-  }
-}
-
-/** An abstract class representing an instance of an iModel. */
-<<<<<<< HEAD
-export abstract class IModel {
-
-  /** Name of the iModel */
-  public readonly name: string;
-
-  /** Description of the iModel */
-  public readonly description: string;
-
-  /** Extents of the iModel */
-  public abstract getExtents(): AxisAlignedBox3d;
-
-=======
-export class IModel {
->>>>>>> f98baf9c
-  /** @hidden */
-  protected _iModelToken: IModelToken;
-  /** The token that can be used to find this iModel instance. */
-  public get iModelToken(): IModelToken { return this._iModelToken; }
-  /** @hidden */
-<<<<<<< HEAD
-  protected constructor(iModelToken: IModelToken, name: string, description: string) {
-    this._iModelToken = iModelToken;
-    this.name = name;
-    this.description = description;
-=======
-  protected constructor(iModelToken: IModelToken, public readonly name: string, public readonly description: string, public readonly extents: AxisAlignedBox3d) {
-    this._iModelToken = iModelToken;
->>>>>>> f98baf9c
-  }
-
-  /** @hidden */
-  protected toJSON(): any { return undefined; } // we don't have any members that are relevant to JSON
-
-  public isReadonly() { return this._iModelToken.openMode === OpenMode.Readonly; }
-}
+/*---------------------------------------------------------------------------------------------
+|  $Copyright: (c) 2017 Bentley Systems, Incorporated. All rights reserved. $
+ *--------------------------------------------------------------------------------------------*/
+import { AxisAlignedBox3d } from "../common/geometry/Primitives";
+import { OpenMode } from "@bentley/bentleyjs-core/lib/BeSQLite";
+
+/** A token that identifies a specific instance of an iModel to be operated on */
+export class IModelToken {
+  /** Guid of the iModel */
+  public iModelId: string;
+  /** Id of the last ChangeSet that was applied to the iModel */
+  public changeSetId: string;
+  /** Mode used to open the iModel */
+  public openMode: OpenMode;
+  /** Id of the user that's currently editing or viewing the iModel. May not be defined *only* if it's a standalone iModel */
+  public userId?: string;
+  /** Context (Project or Asset) in which the iModel exists. May not be defined *only* if it's a standalone iModel */
+  public contextId?: string;
+
+  /** Constructor */
+  public static create(iModelId: string, changeSetId: string, openMode: OpenMode, userId?: string, contextId?: string): IModelToken {
+    const token = new IModelToken();
+    Object.assign(token, {iModelId, changeSetId, openMode, userId, contextId});
+    return token;
+  }
+}
+
+/** An abstract class representing an instance of an iModel. */
+export abstract class IModel {
+
+  /** Name of the iModel */
+  public readonly name: string;
+
+  /** Description of the iModel */
+  public readonly description: string;
+
+  /** Extents of the iModel */
+  public abstract getExtents(): AxisAlignedBox3d;
+
+  /** @hidden */
+  protected _iModelToken: IModelToken;
+  /** The token that can be used to find this iModel instance. */
+  public get iModelToken(): IModelToken { return this._iModelToken; }
+  /** @hidden */
+  protected constructor(iModelToken: IModelToken, name: string, description: string) {
+    this._iModelToken = iModelToken;
+    this.name = name;
+    this.description = description;
+  }
+
+  /** @hidden */
+  protected toJSON(): any { return undefined; } // we don't have any members that are relevant to JSON
+
+  public isReadonly() { return this._iModelToken.openMode === OpenMode.Readonly; }
+}