--- conflicted
+++ resolved
@@ -15,19 +15,11 @@
   protected _name: ECName;
   protected _type: PropertyType;
 
-<<<<<<< HEAD
   protected _class: ECClass; // TODO: class seems to be unused?
   protected _description?: string;
   protected _label?: string;
   protected _isReadOnly: boolean;
   protected _priority: number;
-=======
-  public class: ECClass;
-  public description?: string;
-  public label?: string;
-  public isReadOnly: boolean;
-  public priority: number;
->>>>>>> 1c1e9ca8
   public inherited?: boolean;
   public category?: LazyLoadedPropertyCategory;
   public kindOfQuantity?: LazyLoadedKindOfQuantity;
@@ -80,8 +72,7 @@
 /**
  *
  */
-<<<<<<< HEAD
-export abstract class PrimitiveOrEnumPropertyBase extends ECProperty {
+export abstract class PrimitiveOrEnumPropertyBase extends Property {
   public kindOfQuantity?: LazyLoadedKindOfQuantity;
   protected _extendedTypeName?: string;
   protected _minLength?: number;
@@ -109,14 +100,6 @@
     this._minValue = minValue;
     this._maxValue = maxValue;
   }
-=======
-export abstract class PrimitiveOrEnumPropertyBase extends Property {
-  public extendedTypeName?: string;
-  public minLength: number;
-  public maxLength: number;
-  public minValue: number;
-  public maxValue: number;
->>>>>>> 1c1e9ca8
 
   public async fromJson(jsonObj: any): Promise<void> {
     await super.fromJson(jsonObj);
@@ -195,8 +178,7 @@
   }
 }
 
-<<<<<<< HEAD
-export class StructProperty extends ECProperty {
+export class StructProperty extends Property {
   public readonly structClass: LazyLoadedStructClass;
 
   constructor(
@@ -208,13 +190,6 @@
     isReadOnly?: boolean,
     priority?: number) {
     super(ecClass, name, PropertyType.Struct, label, description, isReadOnly, priority);
-=======
-export class StructProperty extends Property {
-  public structClass: LazyLoadedStructClass;
-
-  constructor(name: string, type: LazyLoadedStructClass) {
-    super(name, PropertyType.Struct);
->>>>>>> 1c1e9ca8
     this.structClass = type;
   }
 
