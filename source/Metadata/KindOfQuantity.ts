--- conflicted
+++ resolved
@@ -1,94 +1,86 @@
-/*---------------------------------------------------------------------------------------------
-|  $Copyright: (c) 2018 Bentley Systems, Incorporated. All rights reserved. $
-*--------------------------------------------------------------------------------------------*/
-
-import SchemaChild from "./SchemaChild";
-import { ECObjectsError, ECObjectsStatus } from "../Exception";
-import { SchemaChildType } from "../ECObjects";
-import { SchemaChildVisitor } from "../Interfaces";
-import Schema from "./Schema";
-
-export class FormatUnitSpec {
-  public unit: string;
-  public format: string;
-}
-
-/**
- * A Typescript class representation of a KindOfQuantity.
- */
-export default class KindOfQuantity extends SchemaChild {
-  public readonly type: SchemaChildType.KindOfQuantity;
-  protected _precision: number;
-  protected _presentationUnits: FormatUnitSpec[];
-  protected _persistenceUnit: FormatUnitSpec;
-
-  get precision() { return this._precision; }
-
-  get presentationUnits() { return this._presentationUnits; }
-
-  get persistenceUnit() { return this._persistenceUnit; }
-
-  constructor(schema: Schema, name: string) {
-    super(schema, name, SchemaChildType.KindOfQuantity);
-    this.presentationUnits = [];
-  }
-
-  public get defaultPresentationUnit() {
-    return this.presentationUnits.length === 0 ? undefined : this.presentationUnits[0];
-  }
-
-  public async fromJson(jsonObj: any) {
-    await super.fromJson(jsonObj);
-
-    if (undefined !== jsonObj.precision) {
-      if (typeof(jsonObj.precision) !== "number")
-        throw new ECObjectsError(ECObjectsStatus.InvalidECJson, `The KindOfQuantity ${this.name} has an invalid 'precision' attribute. It should be of type 'number'.`);
-      this._precision = jsonObj.precision;
-    }
-
-<<<<<<< HEAD
-    if (jsonObj.presentationUnits)
-      this._presentationUnits = jsonObj.presentationUnits as FormatUnitSpec[];
-
-    if (jsonObj.persistenceUnit)
-      this._persistenceUnit = jsonObj.persistenceUnit as FormatUnitSpec;
-=======
-    const validateFUS = (presUnit: any, kind: string) => {
-      if (undefined === presUnit.unit)
-        throw new ECObjectsError(ECObjectsStatus.InvalidECJson, `The KindOfQuantity ${this.name} has a ${kind} that is missing the required attribute 'unit'.`);
-      if (typeof(presUnit.unit) !== "string")
-        throw new ECObjectsError(ECObjectsStatus.InvalidECJson, `The KindOfQuantity ${this.name} has a ${kind} with an invalid 'unit' attribute. It should be of type 'string'.`);
-
-      if (undefined !== presUnit.format) {
-        if (typeof(presUnit.format) !== "string")
-          throw new ECObjectsError(ECObjectsStatus.InvalidECJson, `The KindOfQuantity ${this.name} has a ${kind} with an invalid 'format' attribute. It should be of type 'string'.`);
-      }
-    };
-
-    if (undefined !== jsonObj.presentationUnits) {
-      if (!Array.isArray(jsonObj.presentationUnits))
-        throw new ECObjectsError(ECObjectsStatus.InvalidECJson, `The KindOfQuantity ${this.name} has an invalid 'presentationUnits' attribute. It should be of type 'object[]'.`);
-
-      for (const presUnit of jsonObj.presentationUnits) {
-        if (typeof(presUnit) !== "object")
-          throw new ECObjectsError(ECObjectsStatus.InvalidECJson, `The KindOfQuantity ${this.name} has an invalid 'presentationUnits' attribute. It should be of type 'object[]'.`);
-        validateFUS(presUnit, "presentationUnit");
-      }
-      this.presentationUnits = jsonObj.presentationUnits as FormatUnitSpec[];
-    }
-
-    if (undefined !== jsonObj.persistenceUnit) {
-      if (typeof(jsonObj.persistenceUnit) !== "object")
-        throw new ECObjectsError(ECObjectsStatus.InvalidECJson, `The KindOfQuantity ${this.name} has an invalid 'persistenceUnit' attribute. It should be of type 'object'.`);
-
-      validateFUS(jsonObj.persistenceUnit, "persistenceUnit");
-      this.persistenceUnit = jsonObj.persistenceUnit as FormatUnitSpec;
-    }
->>>>>>> 441da142
-  }
-
-  public async accept(visitor: SchemaChildVisitor) {
-    if (visitor.visitKindOfQuantity)
-      await visitor.visitKindOfQuantity(this);
-  }
-}
+/*---------------------------------------------------------------------------------------------
+|  $Copyright: (c) 2018 Bentley Systems, Incorporated. All rights reserved. $
+*--------------------------------------------------------------------------------------------*/
+
+import SchemaChild from "./SchemaChild";
+import { ECObjectsError, ECObjectsStatus } from "../Exception";
+import { SchemaChildType } from "../ECObjects";
+import { SchemaChildVisitor } from "../Interfaces";
+import Schema from "./Schema";
+
+export class FormatUnitSpec {
+  public unit: string;
+  public format: string;
+}
+
+/**
+ * A Typescript class representation of a KindOfQuantity.
+ */
+export default class KindOfQuantity extends SchemaChild {
+  public readonly type: SchemaChildType.KindOfQuantity;
+  protected _precision: number;
+  protected _presentationUnits: FormatUnitSpec[];
+  protected _persistenceUnit: FormatUnitSpec;
+
+  get precision() { return this._precision; }
+
+  get presentationUnits() { return this._presentationUnits; }
+
+  get persistenceUnit() { return this._persistenceUnit; }
+
+  constructor(schema: Schema, name: string) {
+    super(schema, name, SchemaChildType.KindOfQuantity);
+    this._presentationUnits = [];
+  }
+
+  public get defaultPresentationUnit() {
+    return this.presentationUnits.length === 0 ? undefined : this.presentationUnits[0];
+  }
+
+  public async fromJson(jsonObj: any) {
+    await super.fromJson(jsonObj);
+
+    if (undefined !== jsonObj.precision) {
+      if (typeof(jsonObj.precision) !== "number")
+        throw new ECObjectsError(ECObjectsStatus.InvalidECJson, `The KindOfQuantity ${this.name} has an invalid 'precision' attribute. It should be of type 'number'.`);
+      this._precision = jsonObj.precision;
+    }
+
+    const validateFUS = (presUnit: any, kind: string) => {
+      if (undefined === presUnit.unit)
+        throw new ECObjectsError(ECObjectsStatus.InvalidECJson, `The KindOfQuantity ${this.name} has a ${kind} that is missing the required attribute 'unit'.`);
+      if (typeof(presUnit.unit) !== "string")
+        throw new ECObjectsError(ECObjectsStatus.InvalidECJson, `The KindOfQuantity ${this.name} has a ${kind} with an invalid 'unit' attribute. It should be of type 'string'.`);
+
+      if (undefined !== presUnit.format) {
+        if (typeof(presUnit.format) !== "string")
+          throw new ECObjectsError(ECObjectsStatus.InvalidECJson, `The KindOfQuantity ${this.name} has a ${kind} with an invalid 'format' attribute. It should be of type 'string'.`);
+      }
+    };
+
+    if (undefined !== jsonObj.presentationUnits) {
+      if (!Array.isArray(jsonObj.presentationUnits))
+        throw new ECObjectsError(ECObjectsStatus.InvalidECJson, `The KindOfQuantity ${this.name} has an invalid 'presentationUnits' attribute. It should be of type 'object[]'.`);
+
+      for (const presUnit of jsonObj.presentationUnits) {
+        if (typeof(presUnit) !== "object")
+          throw new ECObjectsError(ECObjectsStatus.InvalidECJson, `The KindOfQuantity ${this.name} has an invalid 'presentationUnits' attribute. It should be of type 'object[]'.`);
+        validateFUS(presUnit, "presentationUnit");
+      }
+      this._presentationUnits = jsonObj.presentationUnits as FormatUnitSpec[];
+    }
+
+    if (undefined !== jsonObj.persistenceUnit) {
+      if (typeof(jsonObj.persistenceUnit) !== "object")
+        throw new ECObjectsError(ECObjectsStatus.InvalidECJson, `The KindOfQuantity ${this.name} has an invalid 'persistenceUnit' attribute. It should be of type 'object'.`);
+
+      validateFUS(jsonObj.persistenceUnit, "persistenceUnit");
+      this._persistenceUnit = jsonObj.persistenceUnit as FormatUnitSpec;
+    }
+  }
+
+  public async accept(visitor: SchemaChildVisitor) {
+    if (visitor.visitKindOfQuantity)
+      await visitor.visitKindOfQuantity(this);
+  }
+}