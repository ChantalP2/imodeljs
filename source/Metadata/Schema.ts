/*---------------------------------------------------------------------------------------------
|  $Copyright: (c) 2018 Bentley Systems, Incorporated. All rights reserved. $
*--------------------------------------------------------------------------------------------*/

import ECClass, { StructClass } from "./Class";
import CustomAttributeClass from "./CustomAttributeClass";
import Mixin from "./Mixin";
import EntityClass from "./EntityClass";
import RelationshipClass from "./RelationshipClass";
import SchemaChild from "./SchemaChild";
import Enumeration from "./Enumeration";
import KindOfQuantity from "./KindOfQuantity";
import PropertyCategory from "./PropertyCategory";
import SchemaReadHelper from "../Deserialization/Helper";
import { SchemaChildKey, SchemaKey, ECClassModifier, PrimitiveType } from "../ECObjects";
import { ECObjectsError, ECObjectsStatus } from "../Exception";
import { CustomAttributeContainerProps, CustomAttributeSet } from "./CustomAttribute";
import { SchemaContext } from "../Context";

const SCHEMAURL3_1 = "https://dev.bentley.com/json_schemas/ec/31/draft-01/ecschema";

/**
 *
 */
export default class Schema implements CustomAttributeContainerProps {
  private _context?: SchemaContext;
<<<<<<< HEAD
  private _schemaKey?: SchemaKey;
  protected _alias: string;
  protected _label?: string;
  protected _description?: string;
  protected _customAttributes?: CustomAttributeSet;
=======
  protected _schemaKey?: SchemaKey;
  public alias: string;
  public label?: string;
  public description?: string;
  public customAttributes?: CustomAttributeSet;
>>>>>>> 043e2274
  public readonly references: Schema[];
  private readonly _children: SchemaChild[];
  /**
   * Constructs an empty Schema with the given name and version, (optionally) in a given context.
   * @param name The schema's name
   * @param readVersion The integer read (major) version of the schema
   * @param writeVersion The integer write version of the schema
   * @param minorVersion The integer minor version of the schema
   * @param context The SchemaContext that will control the lifetime of the schema
   */
  constructor(name: string, readVersion: number, writeVersion: number, minorVersion: number, context?: SchemaContext);
  /**
   * Constructs an empty Schema with the given key, (optionally) in a given context.
   * @param key A SchemaKey that uniquely identifies the schema
   * @param context The SchemaContext that will control the lifetime of the schema.
   */
  constructor(key: SchemaKey, context?: SchemaContext);  // tslint:disable-line:unified-signatures
  /**
   * Constructs an empty Schema (without a SchemaKey).
   * This should only be used when the schema name and version will be deserialized (via `fromJson()`) immediately after this Schema is instantiated.
   * @internal
   */
  constructor();
  constructor(nameOrKey?: SchemaKey | string, readVerOrCtx?: SchemaContext | number, writeVer?: number, minorVer?: number, otherCtx?: SchemaContext) {
    this._schemaKey = (typeof(nameOrKey) === "string") ? new SchemaKey(nameOrKey, readVerOrCtx as number, writeVer, minorVer) : nameOrKey;
    this._context = (typeof(readVerOrCtx) === "number") ? otherCtx : readVerOrCtx;
    this.references = [];
    this._children = [];
  }

  get schemaKey() {
    if (undefined === this._schemaKey)
      throw new ECObjectsError(ECObjectsStatus.InvalidECJson, `An ECSchema is missing the required 'name' attribute.`);
    return this._schemaKey;
  }

  get name() { return this.schemaKey.name; }

  get readVersion() { return this.schemaKey.readVersion; }

  get writeVersion() { return this.schemaKey.writeVersion; }

  get minorVersion() { return this.schemaKey.minorVersion; }

  get alias() {return this._alias; }
  get label() {return this._label; }
  get description() {return this._description; }

  get customAttributes(): CustomAttributeSet | undefined { return this._customAttributes; }

  /**
   * Creates a EntityClass with the provided name in this schema.
   * @param name
   * @param modifier
   */
  public async createEntityClass(name: string, modifier?: ECClassModifier): Promise<EntityClass> {
     return this.createClass<EntityClass>(EntityClass, name, modifier);
  }

  public createEntityClassSync(name: string, modifier?: ECClassModifier): EntityClass {
     return this.createClass<EntityClass>(EntityClass, name, modifier);
  }

  /**
   * Creates a Mixin with the provided name in this schema.
   * @param name
   */
  public async createMixinClass(name: string): Promise<Mixin> { return this.createClass<Mixin>(Mixin, name); }
  public createMixinClassSync(name: string): Mixin { return this.createClass<Mixin>(Mixin, name); }

  /**
   * Creates a StructClass with the provided name in this schema.
   * @param name
   * @param modifier
   */
  public async createStructClass(name: string, modifier?: ECClassModifier): Promise<StructClass> {
    return this.createClass<StructClass>(StructClass, name, modifier);
  }

  public createStructClassSync(name: string, modifier?: ECClassModifier): StructClass {
    return this.createClass<StructClass>(StructClass, name, modifier);
  }

  /**
   * Creates a CustomAttributeClass with the provided name in this schema.
   * @param name
   * @param modifier
   */
  public async createCustomAttributeClass(name: string, modifier?: ECClassModifier): Promise<CustomAttributeClass> {
    return this.createClass<CustomAttributeClass>(CustomAttributeClass, name, modifier);
  }

  public createCustomAttributeClassSync(name: string, modifier?: ECClassModifier): CustomAttributeClass {
    return this.createClass<CustomAttributeClass>(CustomAttributeClass, name, modifier);
  }

  /**
   * Creates a RelationshipClass with the provided name in this schema.
   * @param name
   * @param modifier
   */
  public async createRelationshipClass(name: string, modifier?: ECClassModifier): Promise<RelationshipClass> {
    return this.createRelationshipClassSync(name, modifier);
  }

  public createRelationshipClassSync(name: string, modifier?: ECClassModifier): RelationshipClass {
    return this.createClass<RelationshipClass>(RelationshipClass, name, modifier);
  }

  /**
   * Creates an Enumeration with the provided name in this schema.
   * @param name
   */
  public async createEnumeration(name: string, primitiveType?: PrimitiveType.Integer | PrimitiveType.String): Promise<Enumeration> {
    return this.createEnumerationSync(name, primitiveType);
  }

  public createEnumerationSync(name: string, primitiveType?: PrimitiveType.Integer | PrimitiveType.String): Enumeration {
    const child = new Enumeration(this, name, primitiveType);
    this.addChild(child);
    return child;
  }

  /**
   * Creates an KindOfQuantity with the provided name in this schema.
   * @param name
   */
  public async createKindOfQuantity(name: string): Promise<KindOfQuantity> {
    return this.createChild<KindOfQuantity>(KindOfQuantity, name);
  }

  public createKindOfQuantitySync(name: string): KindOfQuantity {
    return this.createChild<KindOfQuantity>(KindOfQuantity, name);
  }

  /**
   * Creates an PropertyCategory with the provided name in this schema.
   * @param name
   */
  public async createPropertyCategory(name: string): Promise<PropertyCategory> {
    return this.createChild<PropertyCategory>(PropertyCategory, name);
  }

  public createPropertyCategorySync(name: string): PropertyCategory {
    return this.createChild<PropertyCategory>(PropertyCategory, name);
  }

  // This method is private at the moment, but there is really no reason it can't be public... Need to make sure this is the way we want to handle this
  private createClass<T extends ECClass>(type: (new (schema: Schema, name: string, modifier?: ECClassModifier) => T), name: string, modifier?: ECClassModifier): T {
    const child = new type(this, name, modifier);
    this.addChild(child);
    return child;
  }

  // This method is private at the moment, but there is really no reason it can't be public... Need to make sure this is the way we want to handle this
  private createChild<T extends SchemaChild>(type: (new (schema: Schema, name: string) => T), name: string): T {
    const child = new type(this, name);
    this.addChild(child);
    return child;
  }

  private getLocalChild(name: string): SchemaChild| undefined {
    // Case-insensitive search
    return this._children.find((child) => child.name.toLowerCase() === name.toLowerCase());
  }

  /**
   * Attempts to find a schema child with a name matching, case-insensitive, the provided name. It will look for the schema child in the context of this schema.
   * If the name is a full name, it will search in the reference schema matching the name.
   * @param name The name of the schema child to search for.
   */
  public async getChild<T extends SchemaChild>(name: string, includeReference?: boolean): Promise<T | undefined> {
    const [schemaName, childName] = SchemaChild.parseFullName(name);

    let foundChild;
    if (!schemaName || schemaName.toLowerCase() === this.name.toLowerCase()) {
      // Case-insensitive search
      foundChild = this.getLocalChild(childName);
      if (!foundChild && this._context) {
        // this._context.
      }

    } else if (includeReference) {
      const refSchema = await this.getReference(schemaName);
      if (!refSchema)
        return undefined;

      // Since we are only passing the childName to the reference schema it will not check its own referenced schemas.
      foundChild = refSchema.getChild<T>(childName, includeReference);
    }

    return Promise.resolve(foundChild ? foundChild as T : foundChild);
  }

  public getChildByKeySync<T extends SchemaChild>(key: SchemaChildKey, includeReferences?: boolean): T | undefined {
    key;
    includeReferences;
    // TODO: Deprecate?
    // let foundChild;
    // if (this.schemaKey.matches(key.schemaKey, SchemaMatchType.Exact)) {
    //   // Check the already loaded children
    //   foundChild = this._children.find((child) => key.compareByName(child.name));
    //   if (!foundChild)
    //     return foundChild; // undefined

    //   if (this._context)
    //     foundChild = this._context.getSchemaChild(key);
    // } else if (includeReferences) {
    //   // Given that the child should be located in a ref schema we need to actually ask that ref schema instead of looking in the context.
    //   // We do not want to accidentally load a child that matches but is not in a ref schema.

    //   let refSchema;
    //   if (key.schemaKey) {
    //     refSchema = this.references.find((schema) => key.schemaKey.compareByName(schema.schemaKey.name));
    //     if (refSchema)
    //       foundChild = refSchema.getChildByKeySync()
    //   }

    // }

    return undefined; // foundChild ? foundChild as T : foundChild;
  }

  public getChildSync<T extends SchemaChild>(name: string, includeReference?: boolean): T | undefined {
    name;
    includeReference;
    // TODO: Deprecate?
    return undefined;
  }

  /**
   *
   * @param child
   */
  public async addChild<T extends SchemaChild>(child: T): Promise<void> {
    if (undefined !== this.getLocalChild(child.name))
      throw new ECObjectsError(ECObjectsStatus.DuplicateChild, `The SchemaChild ${child.name} cannot be added to the schema ${this.name} because it already exists`);

    this._children.push(child);
    return Promise.resolve();
  }

  public addChildSync<T extends SchemaChild>(child: T): void {
    if (undefined !== this.getLocalChild(child.name))
      throw new ECObjectsError(ECObjectsStatus.DuplicateChild, `The SchemaChild ${child.name} cannot be added to the schema ${this.name} because it already exists`);

    this._children.push(child);
  }

  /**
   * Searches the current schema for a class with a name matching, case-insensitive, the provided name.
   * @param name The name of the class to return.
   */
  public getClass<T extends ECClass>(name: string): Promise<T | undefined> { return this.getChild<T>(name); }

  public getClassSync<T extends ECClass>(name: string): T | undefined { return this.getChildSync<T>(name); }

  /**
   *
   */
  public getChildren<T extends SchemaChild>(): T[] {
    if (!this._children)
      return [];

    return this._children as T[];
  }

  /**
   *
   */
  public getClasses(): ECClass[] {
    if (!this._children)
      return [];

    const classList = this._children.filter((child) => child instanceof ECClass);

    if (!classList)
      return [];

    return classList as ECClass[];
  }

  /**
   *
   * @param refSchema
   */
  public async addReference(refSchema: Schema): Promise<void> {
    // TODO validation of reference schema. For now just adding
    this.references.push(refSchema);
  }

  public addReferenceSync(refSchema: Schema): void {
    if (refSchema) { }

    throw new Error("Not implemented");
  }

  public async getReference<T extends Schema>(refSchemaName: string): Promise<T | undefined> {
    if (this.references.length === 0)
      return undefined;

    return this.references.find((ref) => ref.name.toLowerCase() === refSchemaName.toLowerCase()) as T;
  }

  public getReferenceSync<T extends Schema>(refSchemaName: string): T | undefined {
    if (refSchemaName) { }
    throw new Error("Not implemented");
  }

  /**
   *
   * @param jsonObj
   */
  public async fromJson(jsonObj: any): Promise<void> {
    if (SCHEMAURL3_1 !== jsonObj.$schema)
      throw new ECObjectsError(ECObjectsStatus.MissingSchemaUrl);

    if (!this._schemaKey) {
      if (undefined === jsonObj.name)
        throw new ECObjectsError(ECObjectsStatus.InvalidECJson, `An ECSchema is missing the required 'name' attribute.`);

      if (typeof(jsonObj.name) !== "string")
        throw new ECObjectsError(ECObjectsStatus.InvalidECJson, `An ECSchema has an invalid 'name' attribute. It should be of type 'string'.`);

      this._schemaKey = new SchemaKey(jsonObj.name);

      if (undefined === jsonObj.version)
        throw new ECObjectsError(ECObjectsStatus.InvalidECJson, `The ECSchema ${this.name} is missing the required 'version' attribute.`);

      if (typeof(jsonObj.version) !== "string")
        throw new ECObjectsError(ECObjectsStatus.InvalidECJson, `The ECSchema ${this.name} has an invalid 'version' attribute. It should be of type 'string'.`);

      this.schemaKey.version.fromString(jsonObj.version);
    } else {
      if (undefined !== jsonObj.name) {
        if (typeof(jsonObj.name) !== "string")
          throw new ECObjectsError(ECObjectsStatus.InvalidECJson, `The ECSchema ${this.name} has an invalid 'name' attribute. It should be of type 'string'.`);

        if (jsonObj.name.toLowerCase() !== this.name.toLowerCase())
          throw new ECObjectsError(ECObjectsStatus.InvalidECJson, ``);
      }

      if (undefined !== jsonObj.version) {
        if (typeof(jsonObj.version) !== "string")
          throw new ECObjectsError(ECObjectsStatus.InvalidECJson, `The ECSchema ${this.name} has an invalid 'version' attribute. It should be of type 'string'.`);

        if (jsonObj.version !== this.schemaKey.version.toString())
          throw new ECObjectsError(ECObjectsStatus.InvalidECJson, ``);
      }
    }

    if (undefined !== jsonObj.alias) {
      if (typeof(jsonObj.alias) !== "string")
        throw new ECObjectsError(ECObjectsStatus.InvalidECJson, `The ECSchema ${this.name} has an invalid 'alias' attribute. It should be of type 'string'.`);
      this._alias = jsonObj.alias;
    }

    if (undefined !== jsonObj.label) {
      if (typeof(jsonObj.label) !== "string")
        throw new ECObjectsError(ECObjectsStatus.InvalidECJson, `The ECSchema ${this.name} has an invalid 'label' attribute. It should be of type 'string'.`);
      this._label = jsonObj.label;
    }

    if (undefined !== jsonObj.description) {
      if (typeof(jsonObj.description) !== "string")
        throw new ECObjectsError(ECObjectsStatus.InvalidECJson, `The ECSchema ${this.name} has an invalid 'description' attribute. It should be of type 'string'.`);
      this._description = jsonObj.description;
    }
  }

  /////////////////////////
  //// Static Methods /////
  /////////////////////////

  public static async fromJson(jsonObj: object | string, context?: SchemaContext): Promise<Schema> {
    let schema: Schema = new Schema();

    if (context) {
      const reader = new SchemaReadHelper(context);
      schema = await reader.readSchema(schema, jsonObj);
    } else
      schema = await SchemaReadHelper.to<Schema>(schema, jsonObj);

    return schema;
  }
}
<|MERGE_RESOLUTION|>--- conflicted
+++ resolved
@@ -1,425 +1,417 @@
-/*---------------------------------------------------------------------------------------------
-|  $Copyright: (c) 2018 Bentley Systems, Incorporated. All rights reserved. $
-*--------------------------------------------------------------------------------------------*/
-
-import ECClass, { StructClass } from "./Class";
-import CustomAttributeClass from "./CustomAttributeClass";
-import Mixin from "./Mixin";
-import EntityClass from "./EntityClass";
-import RelationshipClass from "./RelationshipClass";
-import SchemaChild from "./SchemaChild";
-import Enumeration from "./Enumeration";
-import KindOfQuantity from "./KindOfQuantity";
-import PropertyCategory from "./PropertyCategory";
-import SchemaReadHelper from "../Deserialization/Helper";
-import { SchemaChildKey, SchemaKey, ECClassModifier, PrimitiveType } from "../ECObjects";
-import { ECObjectsError, ECObjectsStatus } from "../Exception";
-import { CustomAttributeContainerProps, CustomAttributeSet } from "./CustomAttribute";
-import { SchemaContext } from "../Context";
-
-const SCHEMAURL3_1 = "https://dev.bentley.com/json_schemas/ec/31/draft-01/ecschema";
-
-/**
- *
- */
-export default class Schema implements CustomAttributeContainerProps {
-  private _context?: SchemaContext;
-<<<<<<< HEAD
-  private _schemaKey?: SchemaKey;
-  protected _alias: string;
-  protected _label?: string;
-  protected _description?: string;
-  protected _customAttributes?: CustomAttributeSet;
-=======
-  protected _schemaKey?: SchemaKey;
-  public alias: string;
-  public label?: string;
-  public description?: string;
-  public customAttributes?: CustomAttributeSet;
->>>>>>> 043e2274
-  public readonly references: Schema[];
-  private readonly _children: SchemaChild[];
-  /**
-   * Constructs an empty Schema with the given name and version, (optionally) in a given context.
-   * @param name The schema's name
-   * @param readVersion The integer read (major) version of the schema
-   * @param writeVersion The integer write version of the schema
-   * @param minorVersion The integer minor version of the schema
-   * @param context The SchemaContext that will control the lifetime of the schema
-   */
-  constructor(name: string, readVersion: number, writeVersion: number, minorVersion: number, context?: SchemaContext);
-  /**
-   * Constructs an empty Schema with the given key, (optionally) in a given context.
-   * @param key A SchemaKey that uniquely identifies the schema
-   * @param context The SchemaContext that will control the lifetime of the schema.
-   */
-  constructor(key: SchemaKey, context?: SchemaContext);  // tslint:disable-line:unified-signatures
-  /**
-   * Constructs an empty Schema (without a SchemaKey).
-   * This should only be used when the schema name and version will be deserialized (via `fromJson()`) immediately after this Schema is instantiated.
-   * @internal
-   */
-  constructor();
-  constructor(nameOrKey?: SchemaKey | string, readVerOrCtx?: SchemaContext | number, writeVer?: number, minorVer?: number, otherCtx?: SchemaContext) {
-    this._schemaKey = (typeof(nameOrKey) === "string") ? new SchemaKey(nameOrKey, readVerOrCtx as number, writeVer, minorVer) : nameOrKey;
-    this._context = (typeof(readVerOrCtx) === "number") ? otherCtx : readVerOrCtx;
-    this.references = [];
-    this._children = [];
-  }
-
-  get schemaKey() {
-    if (undefined === this._schemaKey)
-      throw new ECObjectsError(ECObjectsStatus.InvalidECJson, `An ECSchema is missing the required 'name' attribute.`);
-    return this._schemaKey;
-  }
-
-  get name() { return this.schemaKey.name; }
-
-  get readVersion() { return this.schemaKey.readVersion; }
-
-  get writeVersion() { return this.schemaKey.writeVersion; }
-
-  get minorVersion() { return this.schemaKey.minorVersion; }
-
-  get alias() {return this._alias; }
-  get label() {return this._label; }
-  get description() {return this._description; }
-
-  get customAttributes(): CustomAttributeSet | undefined { return this._customAttributes; }
-
-  /**
-   * Creates a EntityClass with the provided name in this schema.
-   * @param name
-   * @param modifier
-   */
-  public async createEntityClass(name: string, modifier?: ECClassModifier): Promise<EntityClass> {
-     return this.createClass<EntityClass>(EntityClass, name, modifier);
-  }
-
-  public createEntityClassSync(name: string, modifier?: ECClassModifier): EntityClass {
-     return this.createClass<EntityClass>(EntityClass, name, modifier);
-  }
-
-  /**
-   * Creates a Mixin with the provided name in this schema.
-   * @param name
-   */
-  public async createMixinClass(name: string): Promise<Mixin> { return this.createClass<Mixin>(Mixin, name); }
-  public createMixinClassSync(name: string): Mixin { return this.createClass<Mixin>(Mixin, name); }
-
-  /**
-   * Creates a StructClass with the provided name in this schema.
-   * @param name
-   * @param modifier
-   */
-  public async createStructClass(name: string, modifier?: ECClassModifier): Promise<StructClass> {
-    return this.createClass<StructClass>(StructClass, name, modifier);
-  }
-
-  public createStructClassSync(name: string, modifier?: ECClassModifier): StructClass {
-    return this.createClass<StructClass>(StructClass, name, modifier);
-  }
-
-  /**
-   * Creates a CustomAttributeClass with the provided name in this schema.
-   * @param name
-   * @param modifier
-   */
-  public async createCustomAttributeClass(name: string, modifier?: ECClassModifier): Promise<CustomAttributeClass> {
-    return this.createClass<CustomAttributeClass>(CustomAttributeClass, name, modifier);
-  }
-
-  public createCustomAttributeClassSync(name: string, modifier?: ECClassModifier): CustomAttributeClass {
-    return this.createClass<CustomAttributeClass>(CustomAttributeClass, name, modifier);
-  }
-
-  /**
-   * Creates a RelationshipClass with the provided name in this schema.
-   * @param name
-   * @param modifier
-   */
-  public async createRelationshipClass(name: string, modifier?: ECClassModifier): Promise<RelationshipClass> {
-    return this.createRelationshipClassSync(name, modifier);
-  }
-
-  public createRelationshipClassSync(name: string, modifier?: ECClassModifier): RelationshipClass {
-    return this.createClass<RelationshipClass>(RelationshipClass, name, modifier);
-  }
-
-  /**
-   * Creates an Enumeration with the provided name in this schema.
-   * @param name
-   */
-  public async createEnumeration(name: string, primitiveType?: PrimitiveType.Integer | PrimitiveType.String): Promise<Enumeration> {
-    return this.createEnumerationSync(name, primitiveType);
-  }
-
-  public createEnumerationSync(name: string, primitiveType?: PrimitiveType.Integer | PrimitiveType.String): Enumeration {
-    const child = new Enumeration(this, name, primitiveType);
-    this.addChild(child);
-    return child;
-  }
-
-  /**
-   * Creates an KindOfQuantity with the provided name in this schema.
-   * @param name
-   */
-  public async createKindOfQuantity(name: string): Promise<KindOfQuantity> {
-    return this.createChild<KindOfQuantity>(KindOfQuantity, name);
-  }
-
-  public createKindOfQuantitySync(name: string): KindOfQuantity {
-    return this.createChild<KindOfQuantity>(KindOfQuantity, name);
-  }
-
-  /**
-   * Creates an PropertyCategory with the provided name in this schema.
-   * @param name
-   */
-  public async createPropertyCategory(name: string): Promise<PropertyCategory> {
-    return this.createChild<PropertyCategory>(PropertyCategory, name);
-  }
-
-  public createPropertyCategorySync(name: string): PropertyCategory {
-    return this.createChild<PropertyCategory>(PropertyCategory, name);
-  }
-
-  // This method is private at the moment, but there is really no reason it can't be public... Need to make sure this is the way we want to handle this
-  private createClass<T extends ECClass>(type: (new (schema: Schema, name: string, modifier?: ECClassModifier) => T), name: string, modifier?: ECClassModifier): T {
-    const child = new type(this, name, modifier);
-    this.addChild(child);
-    return child;
-  }
-
-  // This method is private at the moment, but there is really no reason it can't be public... Need to make sure this is the way we want to handle this
-  private createChild<T extends SchemaChild>(type: (new (schema: Schema, name: string) => T), name: string): T {
-    const child = new type(this, name);
-    this.addChild(child);
-    return child;
-  }
-
-  private getLocalChild(name: string): SchemaChild| undefined {
-    // Case-insensitive search
-    return this._children.find((child) => child.name.toLowerCase() === name.toLowerCase());
-  }
-
-  /**
-   * Attempts to find a schema child with a name matching, case-insensitive, the provided name. It will look for the schema child in the context of this schema.
-   * If the name is a full name, it will search in the reference schema matching the name.
-   * @param name The name of the schema child to search for.
-   */
-  public async getChild<T extends SchemaChild>(name: string, includeReference?: boolean): Promise<T | undefined> {
-    const [schemaName, childName] = SchemaChild.parseFullName(name);
-
-    let foundChild;
-    if (!schemaName || schemaName.toLowerCase() === this.name.toLowerCase()) {
-      // Case-insensitive search
-      foundChild = this.getLocalChild(childName);
-      if (!foundChild && this._context) {
-        // this._context.
-      }
-
-    } else if (includeReference) {
-      const refSchema = await this.getReference(schemaName);
-      if (!refSchema)
-        return undefined;
-
-      // Since we are only passing the childName to the reference schema it will not check its own referenced schemas.
-      foundChild = refSchema.getChild<T>(childName, includeReference);
-    }
-
-    return Promise.resolve(foundChild ? foundChild as T : foundChild);
-  }
-
-  public getChildByKeySync<T extends SchemaChild>(key: SchemaChildKey, includeReferences?: boolean): T | undefined {
-    key;
-    includeReferences;
-    // TODO: Deprecate?
-    // let foundChild;
-    // if (this.schemaKey.matches(key.schemaKey, SchemaMatchType.Exact)) {
-    //   // Check the already loaded children
-    //   foundChild = this._children.find((child) => key.compareByName(child.name));
-    //   if (!foundChild)
-    //     return foundChild; // undefined
-
-    //   if (this._context)
-    //     foundChild = this._context.getSchemaChild(key);
-    // } else if (includeReferences) {
-    //   // Given that the child should be located in a ref schema we need to actually ask that ref schema instead of looking in the context.
-    //   // We do not want to accidentally load a child that matches but is not in a ref schema.
-
-    //   let refSchema;
-    //   if (key.schemaKey) {
-    //     refSchema = this.references.find((schema) => key.schemaKey.compareByName(schema.schemaKey.name));
-    //     if (refSchema)
-    //       foundChild = refSchema.getChildByKeySync()
-    //   }
-
-    // }
-
-    return undefined; // foundChild ? foundChild as T : foundChild;
-  }
-
-  public getChildSync<T extends SchemaChild>(name: string, includeReference?: boolean): T | undefined {
-    name;
-    includeReference;
-    // TODO: Deprecate?
-    return undefined;
-  }
-
-  /**
-   *
-   * @param child
-   */
-  public async addChild<T extends SchemaChild>(child: T): Promise<void> {
-    if (undefined !== this.getLocalChild(child.name))
-      throw new ECObjectsError(ECObjectsStatus.DuplicateChild, `The SchemaChild ${child.name} cannot be added to the schema ${this.name} because it already exists`);
-
-    this._children.push(child);
-    return Promise.resolve();
-  }
-
-  public addChildSync<T extends SchemaChild>(child: T): void {
-    if (undefined !== this.getLocalChild(child.name))
-      throw new ECObjectsError(ECObjectsStatus.DuplicateChild, `The SchemaChild ${child.name} cannot be added to the schema ${this.name} because it already exists`);
-
-    this._children.push(child);
-  }
-
-  /**
-   * Searches the current schema for a class with a name matching, case-insensitive, the provided name.
-   * @param name The name of the class to return.
-   */
-  public getClass<T extends ECClass>(name: string): Promise<T | undefined> { return this.getChild<T>(name); }
-
-  public getClassSync<T extends ECClass>(name: string): T | undefined { return this.getChildSync<T>(name); }
-
-  /**
-   *
-   */
-  public getChildren<T extends SchemaChild>(): T[] {
-    if (!this._children)
-      return [];
-
-    return this._children as T[];
-  }
-
-  /**
-   *
-   */
-  public getClasses(): ECClass[] {
-    if (!this._children)
-      return [];
-
-    const classList = this._children.filter((child) => child instanceof ECClass);
-
-    if (!classList)
-      return [];
-
-    return classList as ECClass[];
-  }
-
-  /**
-   *
-   * @param refSchema
-   */
-  public async addReference(refSchema: Schema): Promise<void> {
-    // TODO validation of reference schema. For now just adding
-    this.references.push(refSchema);
-  }
-
-  public addReferenceSync(refSchema: Schema): void {
-    if (refSchema) { }
-
-    throw new Error("Not implemented");
-  }
-
-  public async getReference<T extends Schema>(refSchemaName: string): Promise<T | undefined> {
-    if (this.references.length === 0)
-      return undefined;
-
-    return this.references.find((ref) => ref.name.toLowerCase() === refSchemaName.toLowerCase()) as T;
-  }
-
-  public getReferenceSync<T extends Schema>(refSchemaName: string): T | undefined {
-    if (refSchemaName) { }
-    throw new Error("Not implemented");
-  }
-
-  /**
-   *
-   * @param jsonObj
-   */
-  public async fromJson(jsonObj: any): Promise<void> {
-    if (SCHEMAURL3_1 !== jsonObj.$schema)
-      throw new ECObjectsError(ECObjectsStatus.MissingSchemaUrl);
-
-    if (!this._schemaKey) {
-      if (undefined === jsonObj.name)
-        throw new ECObjectsError(ECObjectsStatus.InvalidECJson, `An ECSchema is missing the required 'name' attribute.`);
-
-      if (typeof(jsonObj.name) !== "string")
-        throw new ECObjectsError(ECObjectsStatus.InvalidECJson, `An ECSchema has an invalid 'name' attribute. It should be of type 'string'.`);
-
-      this._schemaKey = new SchemaKey(jsonObj.name);
-
-      if (undefined === jsonObj.version)
-        throw new ECObjectsError(ECObjectsStatus.InvalidECJson, `The ECSchema ${this.name} is missing the required 'version' attribute.`);
-
-      if (typeof(jsonObj.version) !== "string")
-        throw new ECObjectsError(ECObjectsStatus.InvalidECJson, `The ECSchema ${this.name} has an invalid 'version' attribute. It should be of type 'string'.`);
-
-      this.schemaKey.version.fromString(jsonObj.version);
-    } else {
-      if (undefined !== jsonObj.name) {
-        if (typeof(jsonObj.name) !== "string")
-          throw new ECObjectsError(ECObjectsStatus.InvalidECJson, `The ECSchema ${this.name} has an invalid 'name' attribute. It should be of type 'string'.`);
-
-        if (jsonObj.name.toLowerCase() !== this.name.toLowerCase())
-          throw new ECObjectsError(ECObjectsStatus.InvalidECJson, ``);
-      }
-
-      if (undefined !== jsonObj.version) {
-        if (typeof(jsonObj.version) !== "string")
-          throw new ECObjectsError(ECObjectsStatus.InvalidECJson, `The ECSchema ${this.name} has an invalid 'version' attribute. It should be of type 'string'.`);
-
-        if (jsonObj.version !== this.schemaKey.version.toString())
-          throw new ECObjectsError(ECObjectsStatus.InvalidECJson, ``);
-      }
-    }
-
-    if (undefined !== jsonObj.alias) {
-      if (typeof(jsonObj.alias) !== "string")
-        throw new ECObjectsError(ECObjectsStatus.InvalidECJson, `The ECSchema ${this.name} has an invalid 'alias' attribute. It should be of type 'string'.`);
-      this._alias = jsonObj.alias;
-    }
-
-    if (undefined !== jsonObj.label) {
-      if (typeof(jsonObj.label) !== "string")
-        throw new ECObjectsError(ECObjectsStatus.InvalidECJson, `The ECSchema ${this.name} has an invalid 'label' attribute. It should be of type 'string'.`);
-      this._label = jsonObj.label;
-    }
-
-    if (undefined !== jsonObj.description) {
-      if (typeof(jsonObj.description) !== "string")
-        throw new ECObjectsError(ECObjectsStatus.InvalidECJson, `The ECSchema ${this.name} has an invalid 'description' attribute. It should be of type 'string'.`);
-      this._description = jsonObj.description;
-    }
-  }
-
-  /////////////////////////
-  //// Static Methods /////
-  /////////////////////////
-
-  public static async fromJson(jsonObj: object | string, context?: SchemaContext): Promise<Schema> {
-    let schema: Schema = new Schema();
-
-    if (context) {
-      const reader = new SchemaReadHelper(context);
-      schema = await reader.readSchema(schema, jsonObj);
-    } else
-      schema = await SchemaReadHelper.to<Schema>(schema, jsonObj);
-
-    return schema;
-  }
-}
+/*---------------------------------------------------------------------------------------------
+|  $Copyright: (c) 2018 Bentley Systems, Incorporated. All rights reserved. $
+*--------------------------------------------------------------------------------------------*/
+
+import ECClass, { StructClass } from "./Class";
+import CustomAttributeClass from "./CustomAttributeClass";
+import Mixin from "./Mixin";
+import EntityClass from "./EntityClass";
+import RelationshipClass from "./RelationshipClass";
+import SchemaChild from "./SchemaChild";
+import Enumeration from "./Enumeration";
+import KindOfQuantity from "./KindOfQuantity";
+import PropertyCategory from "./PropertyCategory";
+import SchemaReadHelper from "../Deserialization/Helper";
+import { SchemaChildKey, SchemaKey, ECClassModifier, PrimitiveType } from "../ECObjects";
+import { ECObjectsError, ECObjectsStatus } from "../Exception";
+import { CustomAttributeContainerProps, CustomAttributeSet } from "./CustomAttribute";
+import { SchemaContext } from "../Context";
+
+const SCHEMAURL3_1 = "https://dev.bentley.com/json_schemas/ec/31/draft-01/ecschema";
+
+/**
+ *
+ */
+export default class Schema implements CustomAttributeContainerProps {
+  private _context?: SchemaContext;
+  protected _schemaKey?: SchemaKey;
+  protected _alias: string;
+  protected _label?: string;
+  protected _description?: string;
+  protected _customAttributes?: CustomAttributeSet;
+  public readonly references: Schema[];
+  private readonly _children: SchemaChild[];
+  /**
+   * Constructs an empty Schema with the given name and version, (optionally) in a given context.
+   * @param name The schema's name
+   * @param readVersion The integer read (major) version of the schema
+   * @param writeVersion The integer write version of the schema
+   * @param minorVersion The integer minor version of the schema
+   * @param context The SchemaContext that will control the lifetime of the schema
+   */
+  constructor(name: string, readVersion: number, writeVersion: number, minorVersion: number, context?: SchemaContext);
+  /**
+   * Constructs an empty Schema with the given key, (optionally) in a given context.
+   * @param key A SchemaKey that uniquely identifies the schema
+   * @param context The SchemaContext that will control the lifetime of the schema.
+   */
+  constructor(key: SchemaKey, context?: SchemaContext);  // tslint:disable-line:unified-signatures
+  /**
+   * Constructs an empty Schema (without a SchemaKey).
+   * This should only be used when the schema name and version will be deserialized (via `fromJson()`) immediately after this Schema is instantiated.
+   * @internal
+   */
+  constructor();
+  constructor(nameOrKey?: SchemaKey | string, readVerOrCtx?: SchemaContext | number, writeVer?: number, minorVer?: number, otherCtx?: SchemaContext) {
+    this._schemaKey = (typeof(nameOrKey) === "string") ? new SchemaKey(nameOrKey, readVerOrCtx as number, writeVer, minorVer) : nameOrKey;
+    this._context = (typeof(readVerOrCtx) === "number") ? otherCtx : readVerOrCtx;
+    this.references = [];
+    this._children = [];
+  }
+
+  get schemaKey() {
+    if (undefined === this._schemaKey)
+      throw new ECObjectsError(ECObjectsStatus.InvalidECJson, `An ECSchema is missing the required 'name' attribute.`);
+    return this._schemaKey;
+  }
+
+  get name() { return this.schemaKey.name; }
+
+  get readVersion() { return this.schemaKey.readVersion; }
+
+  get writeVersion() { return this.schemaKey.writeVersion; }
+
+  get minorVersion() { return this.schemaKey.minorVersion; }
+
+  get alias() {return this._alias; }
+  get label() {return this._label; }
+  get description() {return this._description; }
+
+  get customAttributes(): CustomAttributeSet | undefined { return this._customAttributes; }
+
+  /**
+   * Creates a EntityClass with the provided name in this schema.
+   * @param name
+   * @param modifier
+   */
+  public async createEntityClass(name: string, modifier?: ECClassModifier): Promise<EntityClass> {
+     return this.createClass<EntityClass>(EntityClass, name, modifier);
+  }
+
+  public createEntityClassSync(name: string, modifier?: ECClassModifier): EntityClass {
+     return this.createClass<EntityClass>(EntityClass, name, modifier);
+  }
+
+  /**
+   * Creates a Mixin with the provided name in this schema.
+   * @param name
+   */
+  public async createMixinClass(name: string): Promise<Mixin> { return this.createClass<Mixin>(Mixin, name); }
+  public createMixinClassSync(name: string): Mixin { return this.createClass<Mixin>(Mixin, name); }
+
+  /**
+   * Creates a StructClass with the provided name in this schema.
+   * @param name
+   * @param modifier
+   */
+  public async createStructClass(name: string, modifier?: ECClassModifier): Promise<StructClass> {
+    return this.createClass<StructClass>(StructClass, name, modifier);
+  }
+
+  public createStructClassSync(name: string, modifier?: ECClassModifier): StructClass {
+    return this.createClass<StructClass>(StructClass, name, modifier);
+  }
+
+  /**
+   * Creates a CustomAttributeClass with the provided name in this schema.
+   * @param name
+   * @param modifier
+   */
+  public async createCustomAttributeClass(name: string, modifier?: ECClassModifier): Promise<CustomAttributeClass> {
+    return this.createClass<CustomAttributeClass>(CustomAttributeClass, name, modifier);
+  }
+
+  public createCustomAttributeClassSync(name: string, modifier?: ECClassModifier): CustomAttributeClass {
+    return this.createClass<CustomAttributeClass>(CustomAttributeClass, name, modifier);
+  }
+
+  /**
+   * Creates a RelationshipClass with the provided name in this schema.
+   * @param name
+   * @param modifier
+   */
+  public async createRelationshipClass(name: string, modifier?: ECClassModifier): Promise<RelationshipClass> {
+    return this.createRelationshipClassSync(name, modifier);
+  }
+
+  public createRelationshipClassSync(name: string, modifier?: ECClassModifier): RelationshipClass {
+    return this.createClass<RelationshipClass>(RelationshipClass, name, modifier);
+  }
+
+  /**
+   * Creates an Enumeration with the provided name in this schema.
+   * @param name
+   */
+  public async createEnumeration(name: string, primitiveType?: PrimitiveType.Integer | PrimitiveType.String): Promise<Enumeration> {
+    return this.createEnumerationSync(name, primitiveType);
+  }
+
+  public createEnumerationSync(name: string, primitiveType?: PrimitiveType.Integer | PrimitiveType.String): Enumeration {
+    const child = new Enumeration(this, name, primitiveType);
+    this.addChild(child);
+    return child;
+  }
+
+  /**
+   * Creates an KindOfQuantity with the provided name in this schema.
+   * @param name
+   */
+  public async createKindOfQuantity(name: string): Promise<KindOfQuantity> {
+    return this.createChild<KindOfQuantity>(KindOfQuantity, name);
+  }
+
+  public createKindOfQuantitySync(name: string): KindOfQuantity {
+    return this.createChild<KindOfQuantity>(KindOfQuantity, name);
+  }
+
+  /**
+   * Creates an PropertyCategory with the provided name in this schema.
+   * @param name
+   */
+  public async createPropertyCategory(name: string): Promise<PropertyCategory> {
+    return this.createChild<PropertyCategory>(PropertyCategory, name);
+  }
+
+  public createPropertyCategorySync(name: string): PropertyCategory {
+    return this.createChild<PropertyCategory>(PropertyCategory, name);
+  }
+
+  // This method is private at the moment, but there is really no reason it can't be public... Need to make sure this is the way we want to handle this
+  private createClass<T extends ECClass>(type: (new (schema: Schema, name: string, modifier?: ECClassModifier) => T), name: string, modifier?: ECClassModifier): T {
+    const child = new type(this, name, modifier);
+    this.addChild(child);
+    return child;
+  }
+
+  // This method is private at the moment, but there is really no reason it can't be public... Need to make sure this is the way we want to handle this
+  private createChild<T extends SchemaChild>(type: (new (schema: Schema, name: string) => T), name: string): T {
+    const child = new type(this, name);
+    this.addChild(child);
+    return child;
+  }
+
+  private getLocalChild(name: string): SchemaChild| undefined {
+    // Case-insensitive search
+    return this._children.find((child) => child.name.toLowerCase() === name.toLowerCase());
+  }
+
+  /**
+   * Attempts to find a schema child with a name matching, case-insensitive, the provided name. It will look for the schema child in the context of this schema.
+   * If the name is a full name, it will search in the reference schema matching the name.
+   * @param name The name of the schema child to search for.
+   */
+  public async getChild<T extends SchemaChild>(name: string, includeReference?: boolean): Promise<T | undefined> {
+    const [schemaName, childName] = SchemaChild.parseFullName(name);
+
+    let foundChild;
+    if (!schemaName || schemaName.toLowerCase() === this.name.toLowerCase()) {
+      // Case-insensitive search
+      foundChild = this.getLocalChild(childName);
+      if (!foundChild && this._context) {
+        // this._context.
+      }
+
+    } else if (includeReference) {
+      const refSchema = await this.getReference(schemaName);
+      if (!refSchema)
+        return undefined;
+
+      // Since we are only passing the childName to the reference schema it will not check its own referenced schemas.
+      foundChild = refSchema.getChild<T>(childName, includeReference);
+    }
+
+    return Promise.resolve(foundChild ? foundChild as T : foundChild);
+  }
+
+  public getChildByKeySync<T extends SchemaChild>(key: SchemaChildKey, includeReferences?: boolean): T | undefined {
+    key;
+    includeReferences;
+    // TODO: Deprecate?
+    // let foundChild;
+    // if (this.schemaKey.matches(key.schemaKey, SchemaMatchType.Exact)) {
+    //   // Check the already loaded children
+    //   foundChild = this._children.find((child) => key.compareByName(child.name));
+    //   if (!foundChild)
+    //     return foundChild; // undefined
+
+    //   if (this._context)
+    //     foundChild = this._context.getSchemaChild(key);
+    // } else if (includeReferences) {
+    //   // Given that the child should be located in a ref schema we need to actually ask that ref schema instead of looking in the context.
+    //   // We do not want to accidentally load a child that matches but is not in a ref schema.
+
+    //   let refSchema;
+    //   if (key.schemaKey) {
+    //     refSchema = this.references.find((schema) => key.schemaKey.compareByName(schema.schemaKey.name));
+    //     if (refSchema)
+    //       foundChild = refSchema.getChildByKeySync()
+    //   }
+
+    // }
+
+    return undefined; // foundChild ? foundChild as T : foundChild;
+  }
+
+  public getChildSync<T extends SchemaChild>(name: string, includeReference?: boolean): T | undefined {
+    name;
+    includeReference;
+    // TODO: Deprecate?
+    return undefined;
+  }
+
+  /**
+   *
+   * @param child
+   */
+  public async addChild<T extends SchemaChild>(child: T): Promise<void> {
+    if (undefined !== this.getLocalChild(child.name))
+      throw new ECObjectsError(ECObjectsStatus.DuplicateChild, `The SchemaChild ${child.name} cannot be added to the schema ${this.name} because it already exists`);
+
+    this._children.push(child);
+    return Promise.resolve();
+  }
+
+  public addChildSync<T extends SchemaChild>(child: T): void {
+    if (undefined !== this.getLocalChild(child.name))
+      throw new ECObjectsError(ECObjectsStatus.DuplicateChild, `The SchemaChild ${child.name} cannot be added to the schema ${this.name} because it already exists`);
+
+    this._children.push(child);
+  }
+
+  /**
+   * Searches the current schema for a class with a name matching, case-insensitive, the provided name.
+   * @param name The name of the class to return.
+   */
+  public getClass<T extends ECClass>(name: string): Promise<T | undefined> { return this.getChild<T>(name); }
+
+  public getClassSync<T extends ECClass>(name: string): T | undefined { return this.getChildSync<T>(name); }
+
+  /**
+   *
+   */
+  public getChildren<T extends SchemaChild>(): T[] {
+    if (!this._children)
+      return [];
+
+    return this._children as T[];
+  }
+
+  /**
+   *
+   */
+  public getClasses(): ECClass[] {
+    if (!this._children)
+      return [];
+
+    const classList = this._children.filter((child) => child instanceof ECClass);
+
+    if (!classList)
+      return [];
+
+    return classList as ECClass[];
+  }
+
+  /**
+   *
+   * @param refSchema
+   */
+  public async addReference(refSchema: Schema): Promise<void> {
+    // TODO validation of reference schema. For now just adding
+    this.references.push(refSchema);
+  }
+
+  public addReferenceSync(refSchema: Schema): void {
+    if (refSchema) { }
+
+    throw new Error("Not implemented");
+  }
+
+  public async getReference<T extends Schema>(refSchemaName: string): Promise<T | undefined> {
+    if (this.references.length === 0)
+      return undefined;
+
+    return this.references.find((ref) => ref.name.toLowerCase() === refSchemaName.toLowerCase()) as T;
+  }
+
+  public getReferenceSync<T extends Schema>(refSchemaName: string): T | undefined {
+    if (refSchemaName) { }
+    throw new Error("Not implemented");
+  }
+
+  /**
+   *
+   * @param jsonObj
+   */
+  public async fromJson(jsonObj: any): Promise<void> {
+    if (SCHEMAURL3_1 !== jsonObj.$schema)
+      throw new ECObjectsError(ECObjectsStatus.MissingSchemaUrl);
+
+    if (!this._schemaKey) {
+      if (undefined === jsonObj.name)
+        throw new ECObjectsError(ECObjectsStatus.InvalidECJson, `An ECSchema is missing the required 'name' attribute.`);
+
+      if (typeof(jsonObj.name) !== "string")
+        throw new ECObjectsError(ECObjectsStatus.InvalidECJson, `An ECSchema has an invalid 'name' attribute. It should be of type 'string'.`);
+
+      this._schemaKey = new SchemaKey(jsonObj.name);
+
+      if (undefined === jsonObj.version)
+        throw new ECObjectsError(ECObjectsStatus.InvalidECJson, `The ECSchema ${this.name} is missing the required 'version' attribute.`);
+
+      if (typeof(jsonObj.version) !== "string")
+        throw new ECObjectsError(ECObjectsStatus.InvalidECJson, `The ECSchema ${this.name} has an invalid 'version' attribute. It should be of type 'string'.`);
+
+      this.schemaKey.version.fromString(jsonObj.version);
+    } else {
+      if (undefined !== jsonObj.name) {
+        if (typeof(jsonObj.name) !== "string")
+          throw new ECObjectsError(ECObjectsStatus.InvalidECJson, `The ECSchema ${this.name} has an invalid 'name' attribute. It should be of type 'string'.`);
+
+        if (jsonObj.name.toLowerCase() !== this.name.toLowerCase())
+          throw new ECObjectsError(ECObjectsStatus.InvalidECJson, ``);
+      }
+
+      if (undefined !== jsonObj.version) {
+        if (typeof(jsonObj.version) !== "string")
+          throw new ECObjectsError(ECObjectsStatus.InvalidECJson, `The ECSchema ${this.name} has an invalid 'version' attribute. It should be of type 'string'.`);
+
+        if (jsonObj.version !== this.schemaKey.version.toString())
+          throw new ECObjectsError(ECObjectsStatus.InvalidECJson, ``);
+      }
+    }
+
+    if (undefined !== jsonObj.alias) {
+      if (typeof(jsonObj.alias) !== "string")
+        throw new ECObjectsError(ECObjectsStatus.InvalidECJson, `The ECSchema ${this.name} has an invalid 'alias' attribute. It should be of type 'string'.`);
+      this._alias = jsonObj.alias;
+    }
+
+    if (undefined !== jsonObj.label) {
+      if (typeof(jsonObj.label) !== "string")
+        throw new ECObjectsError(ECObjectsStatus.InvalidECJson, `The ECSchema ${this.name} has an invalid 'label' attribute. It should be of type 'string'.`);
+      this._label = jsonObj.label;
+    }
+
+    if (undefined !== jsonObj.description) {
+      if (typeof(jsonObj.description) !== "string")
+        throw new ECObjectsError(ECObjectsStatus.InvalidECJson, `The ECSchema ${this.name} has an invalid 'description' attribute. It should be of type 'string'.`);
+      this._description = jsonObj.description;
+    }
+  }
+
+  /////////////////////////
+  //// Static Methods /////
+  /////////////////////////
+
+  public static async fromJson(jsonObj: object | string, context?: SchemaContext): Promise<Schema> {
+    let schema: Schema = new Schema();
+
+    if (context) {
+      const reader = new SchemaReadHelper(context);
+      schema = await reader.readSchema(schema, jsonObj);
+    } else
+      schema = await SchemaReadHelper.to<Schema>(schema, jsonObj);
+
+    return schema;
+  }
+}