--- conflicted
+++ resolved
@@ -47,16 +47,13 @@
   private _classMetaDataRegistry?: MetaDataRegistry;
   private _concurrency?: ConcurrencyControl;
   private _txnManager?: TxnManager;
-<<<<<<< HEAD
   protected _fontMap?: FontMap;
   public getFontMap(): FontMap { return this._fontMap || (this._fontMap = new FontMap(JSON.parse(this.briefcase!.nativeDb.readFontMap()) as FontMapProps)); }
 
   /** Event raised when a connected IModelDb is created or opened. This event is not raised for standalone IModelDbs. */
-=======
   /** Event raised just before a connected IModelDb is opened. This event is raised only for iModel access initiated by this service only. This event is not raised for standalone IModelDbs. */
   public static readonly onOpen = new BeEvent<(_accessToken: AccessToken, _contextId: string, _iModelId: string, _openMode: OpenMode, _version: IModelVersion) => void>();
   /** Event raised just after a connected IModelDb is opened. This event is raised only for iModel access initiated by this service only. This event is not raised for standalone IModelDbs. */
->>>>>>> 259f6dab
   public static readonly onOpened = new BeEvent<(_imodelDb: IModelDb) => void>();
   /** Event raised just before an IModelDb is created in iModelHub. This event is raised only for iModel access initiated by this service only. This event is not raised for standalone IModelDbs. */
   public static readonly onCreate = new BeEvent<(_accessToken: AccessToken, _contextId: string, _hubName: string, _rootSubjectName: string, _hubDescription?: string, _rootSubjectDescription?: string) => void>();
