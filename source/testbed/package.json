--- conflicted
+++ resolved
@@ -14,13 +14,8 @@
   },
   "repository": {},
   "dependencies": {
-<<<<<<< HEAD
     "@bentley/bentleyjs-core": "^1.4.7",
-    "@bentley/geometry-core": "^3.0.1",
-=======
-    "@bentley/bentleyjs-core": "^1.4.6",
     "@bentley/geometry-core": "^4.0.1",
->>>>>>> 8b631fbb
     "@bentley/imodeljs-clients": "^1.1.3",
     "@bentley/imodeljs-electronaddon": "~6.0.0",
     "@bentley/imodeljs-nodeaddonapi": "~6.0.0",
