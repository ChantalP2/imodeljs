{
  "name": "imodeljs-core-tests",
  "//private": "NOTE: This is a private package that is never published",
  "private": true,
  "//version": "NOTE: Since this is a private package, version should remain at 0.0.0",
  "version": "0.0.0",
  "license": "UNLICENSED",
  "scripts": {
    "build": "tsc",
    "clean": "rimraf lib",
    "copy:assets": "cpx ./assets/**/* ./lib/test/assets",
    "pretest": "npm run copy:assets && npm run build",
    "test": "node ../../node_modules/@bentley/bentleyjs-tools/scripts/test --packageRoot=\"../../\" --testDir=\"./lib/test\""
  },
  "repository": {},
  "//dependencies": [
    "NOTE: these dependencies are specific to the tests and include both frontend and backend dependencies",
    "NOTE: dependencies that are in common with imodeljs-frontend and imodeljs-backend must have a consistent version",
    "NOTE: must use ~ range to depend on the addon and its api -- that is, must lock onto a minor version."
  ],
  "dependencies": {
    "@bentley/bentleyjs-core": "^1.0.49",
    "@bentley/geometry-core": "^1.1.1",
    "@bentley/imodeljs-clients": "^1.0.36",
<<<<<<< HEAD
    "@bentley/imodeljs-nodeaddon": "~1.2.2",
    "@bentley/imodeljs-nodeaddonapi": "~1.2.2",
=======
    "@bentley/imodeljs-nodeaddon": "^1.2.2",
    "@bentley/imodeljs-nodeaddonapi": "^1.2.2",
>>>>>>> b34097f6
    "fs-extra": "^4.0.3",
    "js-base64": "^2.4.0"
  },
  "//devDependencies": "NOTE: all devDependencies should be recorded in the top-level package.json only",
  "devDependencies": {}
}<|MERGE_RESOLUTION|>--- conflicted
+++ resolved
@@ -22,13 +22,8 @@
     "@bentley/bentleyjs-core": "^1.0.49",
     "@bentley/geometry-core": "^1.1.1",
     "@bentley/imodeljs-clients": "^1.0.36",
-<<<<<<< HEAD
     "@bentley/imodeljs-nodeaddon": "~1.2.2",
     "@bentley/imodeljs-nodeaddonapi": "~1.2.2",
-=======
-    "@bentley/imodeljs-nodeaddon": "^1.2.2",
-    "@bentley/imodeljs-nodeaddonapi": "^1.2.2",
->>>>>>> b34097f6
     "fs-extra": "^4.0.3",
     "js-base64": "^2.4.0"
   },
