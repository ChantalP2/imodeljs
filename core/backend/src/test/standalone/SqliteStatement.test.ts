/*---------------------------------------------------------------------------------------------
* Copyright (c) 2019 Bentley Systems, Incorporated. All rights reserved.
* Licensed under the MIT License. See LICENSE.md in the project root for license terms.
*--------------------------------------------------------------------------------------------*/
import { assert } from "chai";
import * as path from "path";
import { ECDbTestHelper } from "./ECDbTestHelper";
import { KnownTestLocations } from "../KnownTestLocations";
import { ECDb, ECDbOpenMode, SqliteStatement, SqliteValue, SqliteValueType } from "../../imodeljs-backend";
import { DbResult, using } from "@bentley/bentleyjs-core";
import { Range3d } from "@bentley/geometry-core";

describe("SqliteStatement", () => {
  const _outDir = KnownTestLocations.outputDir;
  const stringVal: string = "Hello world";
  const intVal: number = 12345;
  const doubleVal: number = -2.5;
  const blobVal = new Uint8Array(new Range3d(1.2, 2.3, 3.4, 4.5, 5.6, 6.7).toFloat64Array().buffer);

  it("Asynchronous step", async () => {
    await using(ECDbTestHelper.createECDb(_outDir, "testAsync.ecdb"), async (ecdb: ECDb) => {
      assert.isTrue(ecdb.isOpen);

      let r: DbResult;
<<<<<<< HEAD
      r = await ecdb.withPreparedSqliteStatement("CREATE TABLE MyTable(id INTEGER PRIMARY KEY, stringcol TEXT)", (stmt: SqliteStatement) => {
=======
      r = await ecdb.withPreparedSqliteStatement("CREATE TABLE MyTable(id INTEGER PRIMARY KEY, stringcol TEXT)", async (stmt: SqliteStatement) => {
>>>>>>> 96123194
        return stmt.stepAsync();
      });
      assert.equal(r, DbResult.BE_SQLITE_DONE);

<<<<<<< HEAD
      r = await ecdb.withPreparedSqliteStatement("INSERT INTO MyTable(stringcol) VALUES('test1')", (stmt: SqliteStatement) => {
=======
      r = await ecdb.withPreparedSqliteStatement("INSERT INTO MyTable(stringcol) VALUES('test1')", async (stmt: SqliteStatement) => {
>>>>>>> 96123194
        return stmt.stepAsync();
      });
      assert.equal(r, DbResult.BE_SQLITE_DONE);

<<<<<<< HEAD
      r = await ecdb.withPreparedSqliteStatement("INSERT INTO MyTable(stringcol) VALUES('test2')", (stmt: SqliteStatement) => {
=======
      r = await ecdb.withPreparedSqliteStatement("INSERT INTO MyTable(stringcol) VALUES('test2')", async (stmt: SqliteStatement) => {
>>>>>>> 96123194
        return stmt.stepAsync();
      });
      assert.equal(r, DbResult.BE_SQLITE_DONE);

      const stringCol = await ecdb.withPreparedSqliteStatement("SELECT stringcol FROM MyTable", async (stmt: SqliteStatement) => {
        const rv = await stmt.stepAsync();
        assert.equal(rv, DbResult.BE_SQLITE_ROW);
        return stmt.getValue(0).getString();
      });
      assert.equal(stringCol, "test1");
    });
  });

  it("Create Table, Insert, Select with ECDb", () => {
    using(ECDbTestHelper.createECDb(_outDir, "sqlitestatement.ecdb"), (ecdb: ECDb) => {
      assert.isTrue(ecdb.isOpen);

      ecdb.withPreparedSqliteStatement("CREATE TABLE MyTable(id INTEGER PRIMARY KEY, stringcol TEXT, intcol INTEGER, doublecol REAL, blobcol)", (stmt: SqliteStatement) => {
        assert.isFalse(stmt.isReadonly);
        assert.equal(stmt.step(), DbResult.BE_SQLITE_DONE);
      });

      ecdb.withPreparedSqliteStatement("INSERT INTO MyTable(stringcol,intcol,doublecol,blobcol) VALUES(?,?,?,?)", (stmt: SqliteStatement) => {
        assert.isFalse(stmt.isReadonly);
        stmt.bindValue(1, stringVal);
        stmt.bindValue(2, intVal);
        stmt.bindValue(3, doubleVal);
        stmt.bindValue(4, blobVal);
        assert.equal(stmt.step(), DbResult.BE_SQLITE_DONE);
      });

      ecdb.withPreparedSqliteStatement("INSERT INTO MyTable(stringcol,intcol,doublecol,blobcol) VALUES(?,?,?,?)", (stmt: SqliteStatement) => {
        assert.isFalse(stmt.isReadonly);
        stmt.bindValues([stringVal, intVal, doubleVal, blobVal]);
        assert.equal(stmt.step(), DbResult.BE_SQLITE_DONE);
      });

      ecdb.withPreparedSqliteStatement("INSERT INTO MyTable(stringcol,intcol,doublecol,blobcol) VALUES(:string,:int,:double,:blob)", (stmt: SqliteStatement) => {
        assert.isFalse(stmt.isReadonly);
        stmt.bindValue(":string", stringVal);
        stmt.bindValue(":int", intVal);
        stmt.bindValue(":double", doubleVal);
        stmt.bindValue(":blob", blobVal);
        assert.equal(stmt.step(), DbResult.BE_SQLITE_DONE);
      });

      ecdb.withPreparedSqliteStatement("INSERT INTO MyTable(stringcol,intcol,doublecol,blobcol) VALUES(:string,:int,:double,:blob)", (stmt: SqliteStatement) => {
        assert.isFalse(stmt.isReadonly);
        stmt.bindValues({ ":string": stringVal, ":int": intVal, ":double": doubleVal, ":blob": blobVal });
        assert.equal(stmt.step(), DbResult.BE_SQLITE_DONE);
      });

      ecdb.saveChanges();

      ecdb.withPreparedSqliteStatement("SELECT id,stringcol,intcol,doublecol,blobcol FROM MyTable", (stmt: SqliteStatement) => {
        assert.isTrue(stmt.isReadonly);
        let rowCount: number = 0;
        while (stmt.step() === DbResult.BE_SQLITE_ROW) {
          rowCount++;
          assert.equal(stmt.getColumnCount(), 5);
          const idSqlVal: SqliteValue = stmt.getValue(0);
          assert.isFalse(idSqlVal.isNull);
          assert.equal(idSqlVal.type, SqliteValueType.Integer);
          assert.isDefined(idSqlVal.value);
          assert.equal(idSqlVal.value, rowCount);
          assert.equal(idSqlVal.getInteger(), rowCount);
          assert.equal(idSqlVal.columnName, "id");

          const stringSqlVal: SqliteValue = stmt.getValue(1);
          assert.isFalse(stringSqlVal.isNull);
          assert.equal(stringSqlVal.type, SqliteValueType.String);
          assert.isDefined(stringSqlVal.value);
          assert.equal(stringSqlVal.value, stringVal);
          assert.equal(stringSqlVal.getString(), stringVal);
          assert.equal(stringSqlVal.columnName, "stringcol");

          const intSqlVal: SqliteValue = stmt.getValue(2);
          assert.isFalse(intSqlVal.isNull);
          assert.equal(intSqlVal.type, SqliteValueType.Integer);
          assert.isDefined(intSqlVal.value);
          assert.equal(intSqlVal.value, intVal);
          assert.equal(intSqlVal.getInteger(), intVal);
          assert.equal(intSqlVal.columnName, "intcol");

          const doubleSqlVal: SqliteValue = stmt.getValue(3);
          assert.isFalse(doubleSqlVal.isNull);
          assert.equal(doubleSqlVal.type, SqliteValueType.Double);
          assert.isDefined(doubleSqlVal.value);
          assert.equal(doubleSqlVal.value, doubleVal);
          assert.equal(doubleSqlVal.getDouble(), doubleVal);
          assert.equal(doubleSqlVal.columnName, "doublecol");

          const blobSqlVal: SqliteValue = stmt.getValue(4);
          assert.isFalse(blobSqlVal.isNull);
          assert.equal(blobSqlVal.type, SqliteValueType.Blob);
          assert.isDefined(blobSqlVal.value);
          assert.equal(blobSqlVal.value.byteLength, blobVal.byteLength);
          assert.equal(blobSqlVal.getBlob().byteLength, blobVal.byteLength);
          assert.equal(blobSqlVal.columnName, "blobcol");
        }
        assert.equal(rowCount, 4);
      });

      ecdb.withPreparedSqliteStatement("SELECT id,stringcol,intcol,doublecol,blobcol FROM MyTable", (stmt: SqliteStatement) => {
        assert.isTrue(stmt.isReadonly);
        let rowCount: number = 0;
        while (stmt.step() === DbResult.BE_SQLITE_ROW) {
          rowCount++;
          const row = stmt.getRow();
          assert.isDefined(row.id);
          assert.equal(row.id, rowCount);

          assert.isDefined(row.stringcol);
          assert.equal(row.stringcol, stringVal);

          assert.isDefined(row.intcol);
          assert.equal(row.intcol, intVal);

          assert.isDefined(row.doublecol);
          assert.equal(row.doublecol, doubleVal);

          assert.isDefined(row.blobcol);
          assert.equal(row.blobcol.byteLength, blobVal.byteLength);
        }
        assert.equal(rowCount, 4);
      });

      ecdb.withPreparedSqliteStatement("SELECT id,stringcol,intcol,doublecol,blobcol FROM MyTable", (stmt: SqliteStatement) => {
        assert.isTrue(stmt.isReadonly);
        let rowCount: number = 0;
        for (const row of stmt) {
          rowCount++;
          assert.isDefined(row.id);
          assert.equal(row.id, rowCount);

          assert.isDefined(row.stringcol);
          assert.equal(row.stringcol, stringVal);

          assert.isDefined(row.intcol);
          assert.equal(row.intcol, intVal);

          assert.isDefined(row.doublecol);
          assert.equal(row.doublecol, doubleVal);

          assert.isDefined(row.blobcol);
          assert.equal(row.blobcol.byteLength, blobVal.byteLength);
        }
        assert.equal(rowCount, 4);
      });
    });
  });

  it("Null values", () => {
    using(ECDbTestHelper.createECDb(_outDir, "bindnull.ecdb"), (ecdb: ECDb) => {
      assert.isTrue(ecdb.isOpen);

      ecdb.withPreparedSqliteStatement("CREATE TABLE MyTable(id INTEGER PRIMARY KEY, stringcol TEXT, intcol INTEGER, doublecol REAL, blobcol)", (stmt: SqliteStatement) => {
        assert.isFalse(stmt.isReadonly);
        assert.equal(stmt.step(), DbResult.BE_SQLITE_DONE);
      });

      ecdb.withPreparedSqliteStatement("INSERT INTO MyTable(stringcol,intcol,doublecol,blobcol) VALUES(?,?,?,?)", (stmt: SqliteStatement) => {
        assert.isFalse(stmt.isReadonly);
        stmt.bindValue(1, undefined);
        stmt.bindValue(2, undefined);
        stmt.bindValue(3, undefined);
        stmt.bindValue(4, undefined);
        assert.equal(stmt.step(), DbResult.BE_SQLITE_DONE);
      });

      ecdb.withPreparedSqliteStatement("INSERT INTO MyTable(stringcol,intcol,doublecol,blobcol) VALUES(?,?,?,?)", (stmt: SqliteStatement) => {
        assert.isFalse(stmt.isReadonly);
        stmt.bindValues([]);
        assert.equal(stmt.step(), DbResult.BE_SQLITE_DONE);
      });

      ecdb.withPreparedSqliteStatement("INSERT INTO MyTable(stringcol,intcol,doublecol,blobcol) VALUES(?,?,?,?)", (stmt: SqliteStatement) => {
        assert.isFalse(stmt.isReadonly);
        stmt.bindValues([undefined, undefined]);
        assert.equal(stmt.step(), DbResult.BE_SQLITE_DONE);
      });

      ecdb.withPreparedSqliteStatement("INSERT INTO MyTable(stringcol,intcol,doublecol,blobcol) VALUES(:string,:int,:double,:blob)", (stmt: SqliteStatement) => {
        assert.isFalse(stmt.isReadonly);
        stmt.bindValue(":string", undefined);
        stmt.bindValue(":int", undefined);
        stmt.bindValue(":double", undefined);
        stmt.bindValue(":blob", undefined);
        assert.equal(stmt.step(), DbResult.BE_SQLITE_DONE);
      });

      ecdb.withPreparedSqliteStatement("INSERT INTO MyTable(stringcol,intcol,doublecol,blobcol) VALUES(?,?,?,?)", (stmt: SqliteStatement) => {
        assert.isFalse(stmt.isReadonly);
        stmt.bindValues({});
        assert.equal(stmt.step(), DbResult.BE_SQLITE_DONE);
      });

      ecdb.withPreparedSqliteStatement("INSERT INTO MyTable(stringcol,intcol,doublecol,blobcol) VALUES(?,?,?,?)", (stmt: SqliteStatement) => {
        assert.isFalse(stmt.isReadonly);
        stmt.bindValues({ ":string": undefined, ":int": undefined });
        assert.equal(stmt.step(), DbResult.BE_SQLITE_DONE);
      });

      ecdb.saveChanges();

      ecdb.withPreparedSqliteStatement("SELECT id,stringcol,intcol,doublecol,blobcol FROM MyTable", (stmt: SqliteStatement) => {
        assert.isTrue(stmt.isReadonly);
        let rowCount: number = 0;
        while (stmt.step() === DbResult.BE_SQLITE_ROW) {
          rowCount++;
          for (let i = 0; i < stmt.getColumnCount(); i++) {
            const sqlVal: SqliteValue = stmt.getValue(i);
            if (i === 0) {
              assert.isFalse(sqlVal.isNull);
              assert.equal(sqlVal.type, SqliteValueType.Integer);
              assert.equal(sqlVal.getInteger(), rowCount);
            } else {
              assert.isTrue(sqlVal.isNull);
              assert.equal(sqlVal.type, SqliteValueType.Null);
            }
          }
        }

        assert.equal(rowCount, 6);
      });
    });
  });

  it("Ids and Guids", () => {
    using(ECDbTestHelper.createECDb(_outDir, "idsandguids.ecdb"), (ecdb: ECDb) => {
      assert.isTrue(ecdb.isOpen);

      ecdb.withPreparedSqliteStatement("CREATE TABLE MyTable(id INTEGER PRIMARY KEY, guid BLOB)", (stmt: SqliteStatement) => {
        assert.isFalse(stmt.isReadonly);
        assert.equal(stmt.step(), DbResult.BE_SQLITE_DONE);
      });

      ecdb.withPreparedSqliteStatement("INSERT INTO MyTable(id,guid) VALUES(?,?)", (stmt: SqliteStatement) => {
        assert.isFalse(stmt.isReadonly);
        stmt.bindValue(1, { id: "0x11" });
        stmt.bindValue(2, { guid: "370cea34-8415-4f81-b54c-85040eb3111e" });
        assert.equal(stmt.step(), DbResult.BE_SQLITE_DONE);
        stmt.reset();
        stmt.clearBindings();

        stmt.bindValues([{ id: "0x12" }, { guid: "f9f1eb6e-1171-4f45-ba90-55c856056341" }]);
        assert.equal(stmt.step(), DbResult.BE_SQLITE_DONE);
        stmt.reset();
        stmt.clearBindings();
      });

      ecdb.withPreparedSqliteStatement("INSERT INTO MyTable(id,guid) VALUES(:id,:guid)", (stmt: SqliteStatement) => {
        assert.isFalse(stmt.isReadonly);
        stmt.bindValue(":id", { id: "0x13" });
        stmt.bindValue(":guid", { guid: "370cea34-8415-4f81-b54c-85040eb3111e" });
        assert.equal(stmt.step(), DbResult.BE_SQLITE_DONE);
        stmt.reset();
        stmt.clearBindings();

        stmt.bindValues({ ":id": { id: "0x14" }, ":guid": { guid: "f9f1eb6e-1171-4f45-ba90-55c856056341" } });
        assert.equal(stmt.step(), DbResult.BE_SQLITE_DONE);
        stmt.reset();
        stmt.clearBindings();
      });

      ecdb.withPreparedSqliteStatement("SELECT id,guid FROM MyTable", (stmt: SqliteStatement) => {
        assert.isTrue(stmt.isReadonly);
        let rowCount: number = 0;
        while (stmt.step() === DbResult.BE_SQLITE_ROW) {
          rowCount++;
          const expectedId: number = rowCount + 16;
          const idVal: SqliteValue = stmt.getValue(0);
          assert.equal(expectedId, idVal.getInteger());
          assert.equal(typeof (idVal.value), "number");
          assert.equal(expectedId, idVal.value);
          assert.equal(expectedId, Number.parseInt(idVal.getId(), 16));

          const guidVal: SqliteValue = stmt.getValue(1);
          assert.instanceOf(guidVal.value, Uint8Array);

          if (rowCount % 2 !== 0)
            assert.equal("370cea34-8415-4f81-b54c-85040eb3111e", guidVal.getGuid());
          else
            assert.equal("f9f1eb6e-1171-4f45-ba90-55c856056341", guidVal.getGuid());

          const row = stmt.getRow();
          assert.isDefined(row.id);
          assert.equal(typeof (row.id), "number");
          assert.equal(expectedId, row.id);

          assert.isDefined(row.guid);
          assert.instanceOf(row.guid, Uint8Array);
        }
        assert.equal(4, rowCount);
      });
    });
  });

  it("Run plain SQL against readonly connection", () => {
    const fileName = "sqlitesqlagainstreadonlyconnection.ecdb";
    const ecdbPath: string = path.join(_outDir, fileName);
    using(ECDbTestHelper.createECDb(_outDir, fileName), (ecdb: ECDb) => {
      assert.isTrue(ecdb.isOpen);
    });

    using(new ECDb(), (ecdb: ECDb) => {
      ecdb.openDb(ecdbPath, ECDbOpenMode.Readonly);
      assert.isTrue(ecdb.isOpen);

      ecdb.withPreparedSqliteStatement("SELECT Name,StrData FROM be_Prop WHERE Namespace='ec_Db'", (stmt: SqliteStatement) => {
        let rowCount: number = 0;
        while (stmt.step() === DbResult.BE_SQLITE_ROW) {
          rowCount++;
          assert.equal(stmt.getColumnCount(), 2);
          const nameVal: SqliteValue = stmt.getValue(0);
          assert.equal(nameVal.columnName, "Name");
          assert.equal(nameVal.type, SqliteValueType.String);
          assert.isFalse(nameVal.isNull);
          const name: string = nameVal.getString();

          const versionVal: SqliteValue = stmt.getValue(1);
          assert.equal(versionVal.columnName, "StrData");
          assert.equal(versionVal.type, SqliteValueType.String);
          assert.isFalse(versionVal.isNull);
          const profileVersion: any = JSON.parse(versionVal.getString());

          assert.isTrue(name === "SchemaVersion" || name === "InitialSchemaVersion");
          if (name === "SchemaVersion") {
            assert.equal(profileVersion.major, 4);
            assert.equal(profileVersion.minor, 0);
            assert.equal(profileVersion.sub1, 0);
            assert.isAtLeast(profileVersion.sub2, 1);
          } else if (name === "InitialSchemaVersion") {
            assert.equal(profileVersion.major, 4);
            assert.equal(profileVersion.minor, 0);
            assert.equal(profileVersion.sub1, 0);
            assert.isAtLeast(profileVersion.sub2, 1);
          }
        }
        assert.equal(rowCount, 2);
      });
    });
  });
});
<|MERGE_RESOLUTION|>--- conflicted
+++ resolved
@@ -1,391 +1,379 @@
-/*---------------------------------------------------------------------------------------------
-* Copyright (c) 2019 Bentley Systems, Incorporated. All rights reserved.
-* Licensed under the MIT License. See LICENSE.md in the project root for license terms.
-*--------------------------------------------------------------------------------------------*/
-import { assert } from "chai";
-import * as path from "path";
-import { ECDbTestHelper } from "./ECDbTestHelper";
-import { KnownTestLocations } from "../KnownTestLocations";
-import { ECDb, ECDbOpenMode, SqliteStatement, SqliteValue, SqliteValueType } from "../../imodeljs-backend";
-import { DbResult, using } from "@bentley/bentleyjs-core";
-import { Range3d } from "@bentley/geometry-core";
-
-describe("SqliteStatement", () => {
-  const _outDir = KnownTestLocations.outputDir;
-  const stringVal: string = "Hello world";
-  const intVal: number = 12345;
-  const doubleVal: number = -2.5;
-  const blobVal = new Uint8Array(new Range3d(1.2, 2.3, 3.4, 4.5, 5.6, 6.7).toFloat64Array().buffer);
-
-  it("Asynchronous step", async () => {
-    await using(ECDbTestHelper.createECDb(_outDir, "testAsync.ecdb"), async (ecdb: ECDb) => {
-      assert.isTrue(ecdb.isOpen);
-
-      let r: DbResult;
-<<<<<<< HEAD
-      r = await ecdb.withPreparedSqliteStatement("CREATE TABLE MyTable(id INTEGER PRIMARY KEY, stringcol TEXT)", (stmt: SqliteStatement) => {
-=======
-      r = await ecdb.withPreparedSqliteStatement("CREATE TABLE MyTable(id INTEGER PRIMARY KEY, stringcol TEXT)", async (stmt: SqliteStatement) => {
->>>>>>> 96123194
-        return stmt.stepAsync();
-      });
-      assert.equal(r, DbResult.BE_SQLITE_DONE);
-
-<<<<<<< HEAD
-      r = await ecdb.withPreparedSqliteStatement("INSERT INTO MyTable(stringcol) VALUES('test1')", (stmt: SqliteStatement) => {
-=======
-      r = await ecdb.withPreparedSqliteStatement("INSERT INTO MyTable(stringcol) VALUES('test1')", async (stmt: SqliteStatement) => {
->>>>>>> 96123194
-        return stmt.stepAsync();
-      });
-      assert.equal(r, DbResult.BE_SQLITE_DONE);
-
-<<<<<<< HEAD
-      r = await ecdb.withPreparedSqliteStatement("INSERT INTO MyTable(stringcol) VALUES('test2')", (stmt: SqliteStatement) => {
-=======
-      r = await ecdb.withPreparedSqliteStatement("INSERT INTO MyTable(stringcol) VALUES('test2')", async (stmt: SqliteStatement) => {
->>>>>>> 96123194
-        return stmt.stepAsync();
-      });
-      assert.equal(r, DbResult.BE_SQLITE_DONE);
-
-      const stringCol = await ecdb.withPreparedSqliteStatement("SELECT stringcol FROM MyTable", async (stmt: SqliteStatement) => {
-        const rv = await stmt.stepAsync();
-        assert.equal(rv, DbResult.BE_SQLITE_ROW);
-        return stmt.getValue(0).getString();
-      });
-      assert.equal(stringCol, "test1");
-    });
-  });
-
-  it("Create Table, Insert, Select with ECDb", () => {
-    using(ECDbTestHelper.createECDb(_outDir, "sqlitestatement.ecdb"), (ecdb: ECDb) => {
-      assert.isTrue(ecdb.isOpen);
-
-      ecdb.withPreparedSqliteStatement("CREATE TABLE MyTable(id INTEGER PRIMARY KEY, stringcol TEXT, intcol INTEGER, doublecol REAL, blobcol)", (stmt: SqliteStatement) => {
-        assert.isFalse(stmt.isReadonly);
-        assert.equal(stmt.step(), DbResult.BE_SQLITE_DONE);
-      });
-
-      ecdb.withPreparedSqliteStatement("INSERT INTO MyTable(stringcol,intcol,doublecol,blobcol) VALUES(?,?,?,?)", (stmt: SqliteStatement) => {
-        assert.isFalse(stmt.isReadonly);
-        stmt.bindValue(1, stringVal);
-        stmt.bindValue(2, intVal);
-        stmt.bindValue(3, doubleVal);
-        stmt.bindValue(4, blobVal);
-        assert.equal(stmt.step(), DbResult.BE_SQLITE_DONE);
-      });
-
-      ecdb.withPreparedSqliteStatement("INSERT INTO MyTable(stringcol,intcol,doublecol,blobcol) VALUES(?,?,?,?)", (stmt: SqliteStatement) => {
-        assert.isFalse(stmt.isReadonly);
-        stmt.bindValues([stringVal, intVal, doubleVal, blobVal]);
-        assert.equal(stmt.step(), DbResult.BE_SQLITE_DONE);
-      });
-
-      ecdb.withPreparedSqliteStatement("INSERT INTO MyTable(stringcol,intcol,doublecol,blobcol) VALUES(:string,:int,:double,:blob)", (stmt: SqliteStatement) => {
-        assert.isFalse(stmt.isReadonly);
-        stmt.bindValue(":string", stringVal);
-        stmt.bindValue(":int", intVal);
-        stmt.bindValue(":double", doubleVal);
-        stmt.bindValue(":blob", blobVal);
-        assert.equal(stmt.step(), DbResult.BE_SQLITE_DONE);
-      });
-
-      ecdb.withPreparedSqliteStatement("INSERT INTO MyTable(stringcol,intcol,doublecol,blobcol) VALUES(:string,:int,:double,:blob)", (stmt: SqliteStatement) => {
-        assert.isFalse(stmt.isReadonly);
-        stmt.bindValues({ ":string": stringVal, ":int": intVal, ":double": doubleVal, ":blob": blobVal });
-        assert.equal(stmt.step(), DbResult.BE_SQLITE_DONE);
-      });
-
-      ecdb.saveChanges();
-
-      ecdb.withPreparedSqliteStatement("SELECT id,stringcol,intcol,doublecol,blobcol FROM MyTable", (stmt: SqliteStatement) => {
-        assert.isTrue(stmt.isReadonly);
-        let rowCount: number = 0;
-        while (stmt.step() === DbResult.BE_SQLITE_ROW) {
-          rowCount++;
-          assert.equal(stmt.getColumnCount(), 5);
-          const idSqlVal: SqliteValue = stmt.getValue(0);
-          assert.isFalse(idSqlVal.isNull);
-          assert.equal(idSqlVal.type, SqliteValueType.Integer);
-          assert.isDefined(idSqlVal.value);
-          assert.equal(idSqlVal.value, rowCount);
-          assert.equal(idSqlVal.getInteger(), rowCount);
-          assert.equal(idSqlVal.columnName, "id");
-
-          const stringSqlVal: SqliteValue = stmt.getValue(1);
-          assert.isFalse(stringSqlVal.isNull);
-          assert.equal(stringSqlVal.type, SqliteValueType.String);
-          assert.isDefined(stringSqlVal.value);
-          assert.equal(stringSqlVal.value, stringVal);
-          assert.equal(stringSqlVal.getString(), stringVal);
-          assert.equal(stringSqlVal.columnName, "stringcol");
-
-          const intSqlVal: SqliteValue = stmt.getValue(2);
-          assert.isFalse(intSqlVal.isNull);
-          assert.equal(intSqlVal.type, SqliteValueType.Integer);
-          assert.isDefined(intSqlVal.value);
-          assert.equal(intSqlVal.value, intVal);
-          assert.equal(intSqlVal.getInteger(), intVal);
-          assert.equal(intSqlVal.columnName, "intcol");
-
-          const doubleSqlVal: SqliteValue = stmt.getValue(3);
-          assert.isFalse(doubleSqlVal.isNull);
-          assert.equal(doubleSqlVal.type, SqliteValueType.Double);
-          assert.isDefined(doubleSqlVal.value);
-          assert.equal(doubleSqlVal.value, doubleVal);
-          assert.equal(doubleSqlVal.getDouble(), doubleVal);
-          assert.equal(doubleSqlVal.columnName, "doublecol");
-
-          const blobSqlVal: SqliteValue = stmt.getValue(4);
-          assert.isFalse(blobSqlVal.isNull);
-          assert.equal(blobSqlVal.type, SqliteValueType.Blob);
-          assert.isDefined(blobSqlVal.value);
-          assert.equal(blobSqlVal.value.byteLength, blobVal.byteLength);
-          assert.equal(blobSqlVal.getBlob().byteLength, blobVal.byteLength);
-          assert.equal(blobSqlVal.columnName, "blobcol");
-        }
-        assert.equal(rowCount, 4);
-      });
-
-      ecdb.withPreparedSqliteStatement("SELECT id,stringcol,intcol,doublecol,blobcol FROM MyTable", (stmt: SqliteStatement) => {
-        assert.isTrue(stmt.isReadonly);
-        let rowCount: number = 0;
-        while (stmt.step() === DbResult.BE_SQLITE_ROW) {
-          rowCount++;
-          const row = stmt.getRow();
-          assert.isDefined(row.id);
-          assert.equal(row.id, rowCount);
-
-          assert.isDefined(row.stringcol);
-          assert.equal(row.stringcol, stringVal);
-
-          assert.isDefined(row.intcol);
-          assert.equal(row.intcol, intVal);
-
-          assert.isDefined(row.doublecol);
-          assert.equal(row.doublecol, doubleVal);
-
-          assert.isDefined(row.blobcol);
-          assert.equal(row.blobcol.byteLength, blobVal.byteLength);
-        }
-        assert.equal(rowCount, 4);
-      });
-
-      ecdb.withPreparedSqliteStatement("SELECT id,stringcol,intcol,doublecol,blobcol FROM MyTable", (stmt: SqliteStatement) => {
-        assert.isTrue(stmt.isReadonly);
-        let rowCount: number = 0;
-        for (const row of stmt) {
-          rowCount++;
-          assert.isDefined(row.id);
-          assert.equal(row.id, rowCount);
-
-          assert.isDefined(row.stringcol);
-          assert.equal(row.stringcol, stringVal);
-
-          assert.isDefined(row.intcol);
-          assert.equal(row.intcol, intVal);
-
-          assert.isDefined(row.doublecol);
-          assert.equal(row.doublecol, doubleVal);
-
-          assert.isDefined(row.blobcol);
-          assert.equal(row.blobcol.byteLength, blobVal.byteLength);
-        }
-        assert.equal(rowCount, 4);
-      });
-    });
-  });
-
-  it("Null values", () => {
-    using(ECDbTestHelper.createECDb(_outDir, "bindnull.ecdb"), (ecdb: ECDb) => {
-      assert.isTrue(ecdb.isOpen);
-
-      ecdb.withPreparedSqliteStatement("CREATE TABLE MyTable(id INTEGER PRIMARY KEY, stringcol TEXT, intcol INTEGER, doublecol REAL, blobcol)", (stmt: SqliteStatement) => {
-        assert.isFalse(stmt.isReadonly);
-        assert.equal(stmt.step(), DbResult.BE_SQLITE_DONE);
-      });
-
-      ecdb.withPreparedSqliteStatement("INSERT INTO MyTable(stringcol,intcol,doublecol,blobcol) VALUES(?,?,?,?)", (stmt: SqliteStatement) => {
-        assert.isFalse(stmt.isReadonly);
-        stmt.bindValue(1, undefined);
-        stmt.bindValue(2, undefined);
-        stmt.bindValue(3, undefined);
-        stmt.bindValue(4, undefined);
-        assert.equal(stmt.step(), DbResult.BE_SQLITE_DONE);
-      });
-
-      ecdb.withPreparedSqliteStatement("INSERT INTO MyTable(stringcol,intcol,doublecol,blobcol) VALUES(?,?,?,?)", (stmt: SqliteStatement) => {
-        assert.isFalse(stmt.isReadonly);
-        stmt.bindValues([]);
-        assert.equal(stmt.step(), DbResult.BE_SQLITE_DONE);
-      });
-
-      ecdb.withPreparedSqliteStatement("INSERT INTO MyTable(stringcol,intcol,doublecol,blobcol) VALUES(?,?,?,?)", (stmt: SqliteStatement) => {
-        assert.isFalse(stmt.isReadonly);
-        stmt.bindValues([undefined, undefined]);
-        assert.equal(stmt.step(), DbResult.BE_SQLITE_DONE);
-      });
-
-      ecdb.withPreparedSqliteStatement("INSERT INTO MyTable(stringcol,intcol,doublecol,blobcol) VALUES(:string,:int,:double,:blob)", (stmt: SqliteStatement) => {
-        assert.isFalse(stmt.isReadonly);
-        stmt.bindValue(":string", undefined);
-        stmt.bindValue(":int", undefined);
-        stmt.bindValue(":double", undefined);
-        stmt.bindValue(":blob", undefined);
-        assert.equal(stmt.step(), DbResult.BE_SQLITE_DONE);
-      });
-
-      ecdb.withPreparedSqliteStatement("INSERT INTO MyTable(stringcol,intcol,doublecol,blobcol) VALUES(?,?,?,?)", (stmt: SqliteStatement) => {
-        assert.isFalse(stmt.isReadonly);
-        stmt.bindValues({});
-        assert.equal(stmt.step(), DbResult.BE_SQLITE_DONE);
-      });
-
-      ecdb.withPreparedSqliteStatement("INSERT INTO MyTable(stringcol,intcol,doublecol,blobcol) VALUES(?,?,?,?)", (stmt: SqliteStatement) => {
-        assert.isFalse(stmt.isReadonly);
-        stmt.bindValues({ ":string": undefined, ":int": undefined });
-        assert.equal(stmt.step(), DbResult.BE_SQLITE_DONE);
-      });
-
-      ecdb.saveChanges();
-
-      ecdb.withPreparedSqliteStatement("SELECT id,stringcol,intcol,doublecol,blobcol FROM MyTable", (stmt: SqliteStatement) => {
-        assert.isTrue(stmt.isReadonly);
-        let rowCount: number = 0;
-        while (stmt.step() === DbResult.BE_SQLITE_ROW) {
-          rowCount++;
-          for (let i = 0; i < stmt.getColumnCount(); i++) {
-            const sqlVal: SqliteValue = stmt.getValue(i);
-            if (i === 0) {
-              assert.isFalse(sqlVal.isNull);
-              assert.equal(sqlVal.type, SqliteValueType.Integer);
-              assert.equal(sqlVal.getInteger(), rowCount);
-            } else {
-              assert.isTrue(sqlVal.isNull);
-              assert.equal(sqlVal.type, SqliteValueType.Null);
-            }
-          }
-        }
-
-        assert.equal(rowCount, 6);
-      });
-    });
-  });
-
-  it("Ids and Guids", () => {
-    using(ECDbTestHelper.createECDb(_outDir, "idsandguids.ecdb"), (ecdb: ECDb) => {
-      assert.isTrue(ecdb.isOpen);
-
-      ecdb.withPreparedSqliteStatement("CREATE TABLE MyTable(id INTEGER PRIMARY KEY, guid BLOB)", (stmt: SqliteStatement) => {
-        assert.isFalse(stmt.isReadonly);
-        assert.equal(stmt.step(), DbResult.BE_SQLITE_DONE);
-      });
-
-      ecdb.withPreparedSqliteStatement("INSERT INTO MyTable(id,guid) VALUES(?,?)", (stmt: SqliteStatement) => {
-        assert.isFalse(stmt.isReadonly);
-        stmt.bindValue(1, { id: "0x11" });
-        stmt.bindValue(2, { guid: "370cea34-8415-4f81-b54c-85040eb3111e" });
-        assert.equal(stmt.step(), DbResult.BE_SQLITE_DONE);
-        stmt.reset();
-        stmt.clearBindings();
-
-        stmt.bindValues([{ id: "0x12" }, { guid: "f9f1eb6e-1171-4f45-ba90-55c856056341" }]);
-        assert.equal(stmt.step(), DbResult.BE_SQLITE_DONE);
-        stmt.reset();
-        stmt.clearBindings();
-      });
-
-      ecdb.withPreparedSqliteStatement("INSERT INTO MyTable(id,guid) VALUES(:id,:guid)", (stmt: SqliteStatement) => {
-        assert.isFalse(stmt.isReadonly);
-        stmt.bindValue(":id", { id: "0x13" });
-        stmt.bindValue(":guid", { guid: "370cea34-8415-4f81-b54c-85040eb3111e" });
-        assert.equal(stmt.step(), DbResult.BE_SQLITE_DONE);
-        stmt.reset();
-        stmt.clearBindings();
-
-        stmt.bindValues({ ":id": { id: "0x14" }, ":guid": { guid: "f9f1eb6e-1171-4f45-ba90-55c856056341" } });
-        assert.equal(stmt.step(), DbResult.BE_SQLITE_DONE);
-        stmt.reset();
-        stmt.clearBindings();
-      });
-
-      ecdb.withPreparedSqliteStatement("SELECT id,guid FROM MyTable", (stmt: SqliteStatement) => {
-        assert.isTrue(stmt.isReadonly);
-        let rowCount: number = 0;
-        while (stmt.step() === DbResult.BE_SQLITE_ROW) {
-          rowCount++;
-          const expectedId: number = rowCount + 16;
-          const idVal: SqliteValue = stmt.getValue(0);
-          assert.equal(expectedId, idVal.getInteger());
-          assert.equal(typeof (idVal.value), "number");
-          assert.equal(expectedId, idVal.value);
-          assert.equal(expectedId, Number.parseInt(idVal.getId(), 16));
-
-          const guidVal: SqliteValue = stmt.getValue(1);
-          assert.instanceOf(guidVal.value, Uint8Array);
-
-          if (rowCount % 2 !== 0)
-            assert.equal("370cea34-8415-4f81-b54c-85040eb3111e", guidVal.getGuid());
-          else
-            assert.equal("f9f1eb6e-1171-4f45-ba90-55c856056341", guidVal.getGuid());
-
-          const row = stmt.getRow();
-          assert.isDefined(row.id);
-          assert.equal(typeof (row.id), "number");
-          assert.equal(expectedId, row.id);
-
-          assert.isDefined(row.guid);
-          assert.instanceOf(row.guid, Uint8Array);
-        }
-        assert.equal(4, rowCount);
-      });
-    });
-  });
-
-  it("Run plain SQL against readonly connection", () => {
-    const fileName = "sqlitesqlagainstreadonlyconnection.ecdb";
-    const ecdbPath: string = path.join(_outDir, fileName);
-    using(ECDbTestHelper.createECDb(_outDir, fileName), (ecdb: ECDb) => {
-      assert.isTrue(ecdb.isOpen);
-    });
-
-    using(new ECDb(), (ecdb: ECDb) => {
-      ecdb.openDb(ecdbPath, ECDbOpenMode.Readonly);
-      assert.isTrue(ecdb.isOpen);
-
-      ecdb.withPreparedSqliteStatement("SELECT Name,StrData FROM be_Prop WHERE Namespace='ec_Db'", (stmt: SqliteStatement) => {
-        let rowCount: number = 0;
-        while (stmt.step() === DbResult.BE_SQLITE_ROW) {
-          rowCount++;
-          assert.equal(stmt.getColumnCount(), 2);
-          const nameVal: SqliteValue = stmt.getValue(0);
-          assert.equal(nameVal.columnName, "Name");
-          assert.equal(nameVal.type, SqliteValueType.String);
-          assert.isFalse(nameVal.isNull);
-          const name: string = nameVal.getString();
-
-          const versionVal: SqliteValue = stmt.getValue(1);
-          assert.equal(versionVal.columnName, "StrData");
-          assert.equal(versionVal.type, SqliteValueType.String);
-          assert.isFalse(versionVal.isNull);
-          const profileVersion: any = JSON.parse(versionVal.getString());
-
-          assert.isTrue(name === "SchemaVersion" || name === "InitialSchemaVersion");
-          if (name === "SchemaVersion") {
-            assert.equal(profileVersion.major, 4);
-            assert.equal(profileVersion.minor, 0);
-            assert.equal(profileVersion.sub1, 0);
-            assert.isAtLeast(profileVersion.sub2, 1);
-          } else if (name === "InitialSchemaVersion") {
-            assert.equal(profileVersion.major, 4);
-            assert.equal(profileVersion.minor, 0);
-            assert.equal(profileVersion.sub1, 0);
-            assert.isAtLeast(profileVersion.sub2, 1);
-          }
-        }
-        assert.equal(rowCount, 2);
-      });
-    });
-  });
-});
+/*---------------------------------------------------------------------------------------------
+* Copyright (c) 2019 Bentley Systems, Incorporated. All rights reserved.
+* Licensed under the MIT License. See LICENSE.md in the project root for license terms.
+*--------------------------------------------------------------------------------------------*/
+import { assert } from "chai";
+import * as path from "path";
+import { ECDbTestHelper } from "./ECDbTestHelper";
+import { KnownTestLocations } from "../KnownTestLocations";
+import { ECDb, ECDbOpenMode, SqliteStatement, SqliteValue, SqliteValueType } from "../../imodeljs-backend";
+import { DbResult, using } from "@bentley/bentleyjs-core";
+import { Range3d } from "@bentley/geometry-core";
+
+describe("SqliteStatement", () => {
+  const _outDir = KnownTestLocations.outputDir;
+  const stringVal: string = "Hello world";
+  const intVal: number = 12345;
+  const doubleVal: number = -2.5;
+  const blobVal = new Uint8Array(new Range3d(1.2, 2.3, 3.4, 4.5, 5.6, 6.7).toFloat64Array().buffer);
+
+  it("Asynchronous step", async () => {
+    await using(ECDbTestHelper.createECDb(_outDir, "testAsync.ecdb"), async (ecdb: ECDb) => {
+      assert.isTrue(ecdb.isOpen);
+
+      let r: DbResult;
+      r = await ecdb.withPreparedSqliteStatement("CREATE TABLE MyTable(id INTEGER PRIMARY KEY, stringcol TEXT)", async (stmt: SqliteStatement) => {
+        return stmt.stepAsync();
+      });
+      assert.equal(r, DbResult.BE_SQLITE_DONE);
+
+      r = await ecdb.withPreparedSqliteStatement("INSERT INTO MyTable(stringcol) VALUES('test1')", async (stmt: SqliteStatement) => {
+        return stmt.stepAsync();
+      });
+      assert.equal(r, DbResult.BE_SQLITE_DONE);
+
+      r = await ecdb.withPreparedSqliteStatement("INSERT INTO MyTable(stringcol) VALUES('test2')", async (stmt: SqliteStatement) => {
+        return stmt.stepAsync();
+      });
+      assert.equal(r, DbResult.BE_SQLITE_DONE);
+
+      const stringCol = await ecdb.withPreparedSqliteStatement("SELECT stringcol FROM MyTable", async (stmt: SqliteStatement) => {
+        const rv = await stmt.stepAsync();
+        assert.equal(rv, DbResult.BE_SQLITE_ROW);
+        return stmt.getValue(0).getString();
+      });
+      assert.equal(stringCol, "test1");
+    });
+  });
+
+  it("Create Table, Insert, Select with ECDb", () => {
+    using(ECDbTestHelper.createECDb(_outDir, "sqlitestatement.ecdb"), (ecdb: ECDb) => {
+      assert.isTrue(ecdb.isOpen);
+
+      ecdb.withPreparedSqliteStatement("CREATE TABLE MyTable(id INTEGER PRIMARY KEY, stringcol TEXT, intcol INTEGER, doublecol REAL, blobcol)", (stmt: SqliteStatement) => {
+        assert.isFalse(stmt.isReadonly);
+        assert.equal(stmt.step(), DbResult.BE_SQLITE_DONE);
+      });
+
+      ecdb.withPreparedSqliteStatement("INSERT INTO MyTable(stringcol,intcol,doublecol,blobcol) VALUES(?,?,?,?)", (stmt: SqliteStatement) => {
+        assert.isFalse(stmt.isReadonly);
+        stmt.bindValue(1, stringVal);
+        stmt.bindValue(2, intVal);
+        stmt.bindValue(3, doubleVal);
+        stmt.bindValue(4, blobVal);
+        assert.equal(stmt.step(), DbResult.BE_SQLITE_DONE);
+      });
+
+      ecdb.withPreparedSqliteStatement("INSERT INTO MyTable(stringcol,intcol,doublecol,blobcol) VALUES(?,?,?,?)", (stmt: SqliteStatement) => {
+        assert.isFalse(stmt.isReadonly);
+        stmt.bindValues([stringVal, intVal, doubleVal, blobVal]);
+        assert.equal(stmt.step(), DbResult.BE_SQLITE_DONE);
+      });
+
+      ecdb.withPreparedSqliteStatement("INSERT INTO MyTable(stringcol,intcol,doublecol,blobcol) VALUES(:string,:int,:double,:blob)", (stmt: SqliteStatement) => {
+        assert.isFalse(stmt.isReadonly);
+        stmt.bindValue(":string", stringVal);
+        stmt.bindValue(":int", intVal);
+        stmt.bindValue(":double", doubleVal);
+        stmt.bindValue(":blob", blobVal);
+        assert.equal(stmt.step(), DbResult.BE_SQLITE_DONE);
+      });
+
+      ecdb.withPreparedSqliteStatement("INSERT INTO MyTable(stringcol,intcol,doublecol,blobcol) VALUES(:string,:int,:double,:blob)", (stmt: SqliteStatement) => {
+        assert.isFalse(stmt.isReadonly);
+        stmt.bindValues({ ":string": stringVal, ":int": intVal, ":double": doubleVal, ":blob": blobVal });
+        assert.equal(stmt.step(), DbResult.BE_SQLITE_DONE);
+      });
+
+      ecdb.saveChanges();
+
+      ecdb.withPreparedSqliteStatement("SELECT id,stringcol,intcol,doublecol,blobcol FROM MyTable", (stmt: SqliteStatement) => {
+        assert.isTrue(stmt.isReadonly);
+        let rowCount: number = 0;
+        while (stmt.step() === DbResult.BE_SQLITE_ROW) {
+          rowCount++;
+          assert.equal(stmt.getColumnCount(), 5);
+          const idSqlVal: SqliteValue = stmt.getValue(0);
+          assert.isFalse(idSqlVal.isNull);
+          assert.equal(idSqlVal.type, SqliteValueType.Integer);
+          assert.isDefined(idSqlVal.value);
+          assert.equal(idSqlVal.value, rowCount);
+          assert.equal(idSqlVal.getInteger(), rowCount);
+          assert.equal(idSqlVal.columnName, "id");
+
+          const stringSqlVal: SqliteValue = stmt.getValue(1);
+          assert.isFalse(stringSqlVal.isNull);
+          assert.equal(stringSqlVal.type, SqliteValueType.String);
+          assert.isDefined(stringSqlVal.value);
+          assert.equal(stringSqlVal.value, stringVal);
+          assert.equal(stringSqlVal.getString(), stringVal);
+          assert.equal(stringSqlVal.columnName, "stringcol");
+
+          const intSqlVal: SqliteValue = stmt.getValue(2);
+          assert.isFalse(intSqlVal.isNull);
+          assert.equal(intSqlVal.type, SqliteValueType.Integer);
+          assert.isDefined(intSqlVal.value);
+          assert.equal(intSqlVal.value, intVal);
+          assert.equal(intSqlVal.getInteger(), intVal);
+          assert.equal(intSqlVal.columnName, "intcol");
+
+          const doubleSqlVal: SqliteValue = stmt.getValue(3);
+          assert.isFalse(doubleSqlVal.isNull);
+          assert.equal(doubleSqlVal.type, SqliteValueType.Double);
+          assert.isDefined(doubleSqlVal.value);
+          assert.equal(doubleSqlVal.value, doubleVal);
+          assert.equal(doubleSqlVal.getDouble(), doubleVal);
+          assert.equal(doubleSqlVal.columnName, "doublecol");
+
+          const blobSqlVal: SqliteValue = stmt.getValue(4);
+          assert.isFalse(blobSqlVal.isNull);
+          assert.equal(blobSqlVal.type, SqliteValueType.Blob);
+          assert.isDefined(blobSqlVal.value);
+          assert.equal(blobSqlVal.value.byteLength, blobVal.byteLength);
+          assert.equal(blobSqlVal.getBlob().byteLength, blobVal.byteLength);
+          assert.equal(blobSqlVal.columnName, "blobcol");
+        }
+        assert.equal(rowCount, 4);
+      });
+
+      ecdb.withPreparedSqliteStatement("SELECT id,stringcol,intcol,doublecol,blobcol FROM MyTable", (stmt: SqliteStatement) => {
+        assert.isTrue(stmt.isReadonly);
+        let rowCount: number = 0;
+        while (stmt.step() === DbResult.BE_SQLITE_ROW) {
+          rowCount++;
+          const row = stmt.getRow();
+          assert.isDefined(row.id);
+          assert.equal(row.id, rowCount);
+
+          assert.isDefined(row.stringcol);
+          assert.equal(row.stringcol, stringVal);
+
+          assert.isDefined(row.intcol);
+          assert.equal(row.intcol, intVal);
+
+          assert.isDefined(row.doublecol);
+          assert.equal(row.doublecol, doubleVal);
+
+          assert.isDefined(row.blobcol);
+          assert.equal(row.blobcol.byteLength, blobVal.byteLength);
+        }
+        assert.equal(rowCount, 4);
+      });
+
+      ecdb.withPreparedSqliteStatement("SELECT id,stringcol,intcol,doublecol,blobcol FROM MyTable", (stmt: SqliteStatement) => {
+        assert.isTrue(stmt.isReadonly);
+        let rowCount: number = 0;
+        for (const row of stmt) {
+          rowCount++;
+          assert.isDefined(row.id);
+          assert.equal(row.id, rowCount);
+
+          assert.isDefined(row.stringcol);
+          assert.equal(row.stringcol, stringVal);
+
+          assert.isDefined(row.intcol);
+          assert.equal(row.intcol, intVal);
+
+          assert.isDefined(row.doublecol);
+          assert.equal(row.doublecol, doubleVal);
+
+          assert.isDefined(row.blobcol);
+          assert.equal(row.blobcol.byteLength, blobVal.byteLength);
+        }
+        assert.equal(rowCount, 4);
+      });
+    });
+  });
+
+  it("Null values", () => {
+    using(ECDbTestHelper.createECDb(_outDir, "bindnull.ecdb"), (ecdb: ECDb) => {
+      assert.isTrue(ecdb.isOpen);
+
+      ecdb.withPreparedSqliteStatement("CREATE TABLE MyTable(id INTEGER PRIMARY KEY, stringcol TEXT, intcol INTEGER, doublecol REAL, blobcol)", (stmt: SqliteStatement) => {
+        assert.isFalse(stmt.isReadonly);
+        assert.equal(stmt.step(), DbResult.BE_SQLITE_DONE);
+      });
+
+      ecdb.withPreparedSqliteStatement("INSERT INTO MyTable(stringcol,intcol,doublecol,blobcol) VALUES(?,?,?,?)", (stmt: SqliteStatement) => {
+        assert.isFalse(stmt.isReadonly);
+        stmt.bindValue(1, undefined);
+        stmt.bindValue(2, undefined);
+        stmt.bindValue(3, undefined);
+        stmt.bindValue(4, undefined);
+        assert.equal(stmt.step(), DbResult.BE_SQLITE_DONE);
+      });
+
+      ecdb.withPreparedSqliteStatement("INSERT INTO MyTable(stringcol,intcol,doublecol,blobcol) VALUES(?,?,?,?)", (stmt: SqliteStatement) => {
+        assert.isFalse(stmt.isReadonly);
+        stmt.bindValues([]);
+        assert.equal(stmt.step(), DbResult.BE_SQLITE_DONE);
+      });
+
+      ecdb.withPreparedSqliteStatement("INSERT INTO MyTable(stringcol,intcol,doublecol,blobcol) VALUES(?,?,?,?)", (stmt: SqliteStatement) => {
+        assert.isFalse(stmt.isReadonly);
+        stmt.bindValues([undefined, undefined]);
+        assert.equal(stmt.step(), DbResult.BE_SQLITE_DONE);
+      });
+
+      ecdb.withPreparedSqliteStatement("INSERT INTO MyTable(stringcol,intcol,doublecol,blobcol) VALUES(:string,:int,:double,:blob)", (stmt: SqliteStatement) => {
+        assert.isFalse(stmt.isReadonly);
+        stmt.bindValue(":string", undefined);
+        stmt.bindValue(":int", undefined);
+        stmt.bindValue(":double", undefined);
+        stmt.bindValue(":blob", undefined);
+        assert.equal(stmt.step(), DbResult.BE_SQLITE_DONE);
+      });
+
+      ecdb.withPreparedSqliteStatement("INSERT INTO MyTable(stringcol,intcol,doublecol,blobcol) VALUES(?,?,?,?)", (stmt: SqliteStatement) => {
+        assert.isFalse(stmt.isReadonly);
+        stmt.bindValues({});
+        assert.equal(stmt.step(), DbResult.BE_SQLITE_DONE);
+      });
+
+      ecdb.withPreparedSqliteStatement("INSERT INTO MyTable(stringcol,intcol,doublecol,blobcol) VALUES(?,?,?,?)", (stmt: SqliteStatement) => {
+        assert.isFalse(stmt.isReadonly);
+        stmt.bindValues({ ":string": undefined, ":int": undefined });
+        assert.equal(stmt.step(), DbResult.BE_SQLITE_DONE);
+      });
+
+      ecdb.saveChanges();
+
+      ecdb.withPreparedSqliteStatement("SELECT id,stringcol,intcol,doublecol,blobcol FROM MyTable", (stmt: SqliteStatement) => {
+        assert.isTrue(stmt.isReadonly);
+        let rowCount: number = 0;
+        while (stmt.step() === DbResult.BE_SQLITE_ROW) {
+          rowCount++;
+          for (let i = 0; i < stmt.getColumnCount(); i++) {
+            const sqlVal: SqliteValue = stmt.getValue(i);
+            if (i === 0) {
+              assert.isFalse(sqlVal.isNull);
+              assert.equal(sqlVal.type, SqliteValueType.Integer);
+              assert.equal(sqlVal.getInteger(), rowCount);
+            } else {
+              assert.isTrue(sqlVal.isNull);
+              assert.equal(sqlVal.type, SqliteValueType.Null);
+            }
+          }
+        }
+
+        assert.equal(rowCount, 6);
+      });
+    });
+  });
+
+  it("Ids and Guids", () => {
+    using(ECDbTestHelper.createECDb(_outDir, "idsandguids.ecdb"), (ecdb: ECDb) => {
+      assert.isTrue(ecdb.isOpen);
+
+      ecdb.withPreparedSqliteStatement("CREATE TABLE MyTable(id INTEGER PRIMARY KEY, guid BLOB)", (stmt: SqliteStatement) => {
+        assert.isFalse(stmt.isReadonly);
+        assert.equal(stmt.step(), DbResult.BE_SQLITE_DONE);
+      });
+
+      ecdb.withPreparedSqliteStatement("INSERT INTO MyTable(id,guid) VALUES(?,?)", (stmt: SqliteStatement) => {
+        assert.isFalse(stmt.isReadonly);
+        stmt.bindValue(1, { id: "0x11" });
+        stmt.bindValue(2, { guid: "370cea34-8415-4f81-b54c-85040eb3111e" });
+        assert.equal(stmt.step(), DbResult.BE_SQLITE_DONE);
+        stmt.reset();
+        stmt.clearBindings();
+
+        stmt.bindValues([{ id: "0x12" }, { guid: "f9f1eb6e-1171-4f45-ba90-55c856056341" }]);
+        assert.equal(stmt.step(), DbResult.BE_SQLITE_DONE);
+        stmt.reset();
+        stmt.clearBindings();
+      });
+
+      ecdb.withPreparedSqliteStatement("INSERT INTO MyTable(id,guid) VALUES(:id,:guid)", (stmt: SqliteStatement) => {
+        assert.isFalse(stmt.isReadonly);
+        stmt.bindValue(":id", { id: "0x13" });
+        stmt.bindValue(":guid", { guid: "370cea34-8415-4f81-b54c-85040eb3111e" });
+        assert.equal(stmt.step(), DbResult.BE_SQLITE_DONE);
+        stmt.reset();
+        stmt.clearBindings();
+
+        stmt.bindValues({ ":id": { id: "0x14" }, ":guid": { guid: "f9f1eb6e-1171-4f45-ba90-55c856056341" } });
+        assert.equal(stmt.step(), DbResult.BE_SQLITE_DONE);
+        stmt.reset();
+        stmt.clearBindings();
+      });
+
+      ecdb.withPreparedSqliteStatement("SELECT id,guid FROM MyTable", (stmt: SqliteStatement) => {
+        assert.isTrue(stmt.isReadonly);
+        let rowCount: number = 0;
+        while (stmt.step() === DbResult.BE_SQLITE_ROW) {
+          rowCount++;
+          const expectedId: number = rowCount + 16;
+          const idVal: SqliteValue = stmt.getValue(0);
+          assert.equal(expectedId, idVal.getInteger());
+          assert.equal(typeof (idVal.value), "number");
+          assert.equal(expectedId, idVal.value);
+          assert.equal(expectedId, Number.parseInt(idVal.getId(), 16));
+
+          const guidVal: SqliteValue = stmt.getValue(1);
+          assert.instanceOf(guidVal.value, Uint8Array);
+
+          if (rowCount % 2 !== 0)
+            assert.equal("370cea34-8415-4f81-b54c-85040eb3111e", guidVal.getGuid());
+          else
+            assert.equal("f9f1eb6e-1171-4f45-ba90-55c856056341", guidVal.getGuid());
+
+          const row = stmt.getRow();
+          assert.isDefined(row.id);
+          assert.equal(typeof (row.id), "number");
+          assert.equal(expectedId, row.id);
+
+          assert.isDefined(row.guid);
+          assert.instanceOf(row.guid, Uint8Array);
+        }
+        assert.equal(4, rowCount);
+      });
+    });
+  });
+
+  it("Run plain SQL against readonly connection", () => {
+    const fileName = "sqlitesqlagainstreadonlyconnection.ecdb";
+    const ecdbPath: string = path.join(_outDir, fileName);
+    using(ECDbTestHelper.createECDb(_outDir, fileName), (ecdb: ECDb) => {
+      assert.isTrue(ecdb.isOpen);
+    });
+
+    using(new ECDb(), (ecdb: ECDb) => {
+      ecdb.openDb(ecdbPath, ECDbOpenMode.Readonly);
+      assert.isTrue(ecdb.isOpen);
+
+      ecdb.withPreparedSqliteStatement("SELECT Name,StrData FROM be_Prop WHERE Namespace='ec_Db'", (stmt: SqliteStatement) => {
+        let rowCount: number = 0;
+        while (stmt.step() === DbResult.BE_SQLITE_ROW) {
+          rowCount++;
+          assert.equal(stmt.getColumnCount(), 2);
+          const nameVal: SqliteValue = stmt.getValue(0);
+          assert.equal(nameVal.columnName, "Name");
+          assert.equal(nameVal.type, SqliteValueType.String);
+          assert.isFalse(nameVal.isNull);
+          const name: string = nameVal.getString();
+
+          const versionVal: SqliteValue = stmt.getValue(1);
+          assert.equal(versionVal.columnName, "StrData");
+          assert.equal(versionVal.type, SqliteValueType.String);
+          assert.isFalse(versionVal.isNull);
+          const profileVersion: any = JSON.parse(versionVal.getString());
+
+          assert.isTrue(name === "SchemaVersion" || name === "InitialSchemaVersion");
+          if (name === "SchemaVersion") {
+            assert.equal(profileVersion.major, 4);
+            assert.equal(profileVersion.minor, 0);
+            assert.equal(profileVersion.sub1, 0);
+            assert.isAtLeast(profileVersion.sub2, 1);
+          } else if (name === "InitialSchemaVersion") {
+            assert.equal(profileVersion.major, 4);
+            assert.equal(profileVersion.minor, 0);
+            assert.equal(profileVersion.sub1, 0);
+            assert.isAtLeast(profileVersion.sub2, 1);
+          }
+        }
+        assert.equal(rowCount, 2);
+      });
+    });
+  });
+});