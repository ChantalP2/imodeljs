{
  "name": "@bentley/imodeljs-markup",
<<<<<<< HEAD
  "version": "0.192.0-dev.11",
=======
  "version": "0.192.0-dev.14",
>>>>>>> eccf6d71
  "description": "iModel.js markup package",
  "license": "MIT",
  "main": "lib/imodeljs-markup.js",
  "scripts": {
    "build": "node ./node_modules/@bentley/webpack-tools/bin/buildIModelJsModule.js",
    "clean": "rimraf lib package-deps.json",
    "docs": "node ./node_modules/@bentley/build-tools/scripts/docs.js --source=./src --includes=../../generated-docs/extract --json=../../generated-docs/core/imodeljs-markup/file.json --tsIndexFile=./imodeljs-markup.ts --onlyJson %TYPEDOC_THEME%",
    "extract-api": "node ./node_modules/@bentley/build-tools/scripts/extract-api.js --entry=imodeljs-markup",
    "lint": "tslint --project . 1>&2",
    "test": "npm run webpackTests && node ./node_modules/@bentley/certa/bin/certa.js -r chrome",
    "cover": "npm test -- --cover",
    "debug:tests": "node ./node_modules/@bentley/certa/bin/certa.js -r chrome --debug",
    "webpackTests": "webpack --config ./src/test/utils/webpack.config.js 1>&2"
  },
  "iModelJs": {
    "buildModule": {
      "type": "system",
      "sourceResources": [
        {
          "source": "./src/public/**/*",
          "dest": "./lib/public"
        }
      ],
      "webpack": {
        "dest": "./lib/module",
        "entry": "./lib/imodeljs-markup.js",
        "bundleName": "imodeljs-markup"
      }
    }
  },
  "repository": {
    "type": "git",
    "url": "https://github.com/imodeljs/imodeljs"
  },
  "keywords": [
    "Bentley",
    "iModel",
    "BIM",
    "SVG",
    "Markup"
  ],
  "author": {
    "name": "Bentley Systems, Inc.",
    "url": "http://www.bentley.com"
  },
  "dependencies": {
    "@svgdotjs/svg.js": "~3.0.12"
  },
  "peerDependencies": {
<<<<<<< HEAD
    "@bentley/bentleyjs-core": "^0.192.0-dev.11",
    "@bentley/imodeljs-frontend": "^0.192.0-dev.11",
    "@bentley/imodeljs-common": "^0.192.0-dev.11",
    "@bentley/geometry-core": "^0.192.0-dev.11",
    "@bentley/imodeljs-i18n": "^0.192.0-dev.11"
  },
  "devDependencies": {
    "@bentley/bentleyjs-core": "0.192.0-dev.11",
    "@bentley/imodeljs-frontend": "0.192.0-dev.11",
    "@bentley/imodeljs-common": "0.192.0-dev.11",
    "@bentley/geometry-core": "0.192.0-dev.11",
    "@bentley/imodeljs-i18n": "0.192.0-dev.11",
    "@bentley/build-tools": "0.192.0-dev.11",
    "@bentley/webpack-tools": "0.192.0-dev.11",
    "@bentley/certa": "0.192.0-dev.11",
=======
    "@bentley/bentleyjs-core": "^0.192.0-dev.14",
    "@bentley/imodeljs-frontend": "^0.192.0-dev.14",
    "@bentley/imodeljs-common": "^0.192.0-dev.14",
    "@bentley/geometry-core": "^0.192.0-dev.14",
    "@bentley/imodeljs-i18n": "^0.192.0-dev.14"
  },
  "devDependencies": {
    "@bentley/bentleyjs-core": "0.192.0-dev.14",
    "@bentley/imodeljs-frontend": "0.192.0-dev.14",
    "@bentley/imodeljs-common": "0.192.0-dev.14",
    "@bentley/geometry-core": "0.192.0-dev.14",
    "@bentley/imodeljs-i18n": "0.192.0-dev.14",
    "@bentley/build-tools": "0.192.0-dev.14",
    "@bentley/webpack-tools": "0.192.0-dev.14",
    "@bentley/certa": "0.192.0-dev.14",
>>>>>>> eccf6d71
    "@types/chai": "^4.1.4",
    "@types/mocha": "^5.2.5",
    "@types/node": "10.14.1",
    "chai": "^4.1.2",
    "glob": "^7.1.2",
    "mocha": "^5.2.0",
    "nyc": "^14.0.0",
    "rimraf": "^2.6.2",
    "source-map-loader": "^0.2.3",
    "tslint": "^5.11.0",
    "tslint-etc": "^1.5.2",
    "typedoc": "^0.14.2",
    "typescript": "~3.2.2",
    "webpack": "^4.20.2"
  },
  "nyc": {
    "nycrc-path": "./node_modules/@bentley/build-tools/.nycrc"
  }
}<|MERGE_RESOLUTION|>--- conflicted
+++ resolved
@@ -1,10 +1,6 @@
 {
   "name": "@bentley/imodeljs-markup",
-<<<<<<< HEAD
-  "version": "0.192.0-dev.11",
-=======
   "version": "0.192.0-dev.14",
->>>>>>> eccf6d71
   "description": "iModel.js markup package",
   "license": "MIT",
   "main": "lib/imodeljs-markup.js",
@@ -54,23 +50,6 @@
     "@svgdotjs/svg.js": "~3.0.12"
   },
   "peerDependencies": {
-<<<<<<< HEAD
-    "@bentley/bentleyjs-core": "^0.192.0-dev.11",
-    "@bentley/imodeljs-frontend": "^0.192.0-dev.11",
-    "@bentley/imodeljs-common": "^0.192.0-dev.11",
-    "@bentley/geometry-core": "^0.192.0-dev.11",
-    "@bentley/imodeljs-i18n": "^0.192.0-dev.11"
-  },
-  "devDependencies": {
-    "@bentley/bentleyjs-core": "0.192.0-dev.11",
-    "@bentley/imodeljs-frontend": "0.192.0-dev.11",
-    "@bentley/imodeljs-common": "0.192.0-dev.11",
-    "@bentley/geometry-core": "0.192.0-dev.11",
-    "@bentley/imodeljs-i18n": "0.192.0-dev.11",
-    "@bentley/build-tools": "0.192.0-dev.11",
-    "@bentley/webpack-tools": "0.192.0-dev.11",
-    "@bentley/certa": "0.192.0-dev.11",
-=======
     "@bentley/bentleyjs-core": "^0.192.0-dev.14",
     "@bentley/imodeljs-frontend": "^0.192.0-dev.14",
     "@bentley/imodeljs-common": "^0.192.0-dev.14",
@@ -86,7 +65,6 @@
     "@bentley/build-tools": "0.192.0-dev.14",
     "@bentley/webpack-tools": "0.192.0-dev.14",
     "@bentley/certa": "0.192.0-dev.14",
->>>>>>> eccf6d71
     "@types/chai": "^4.1.4",
     "@types/mocha": "^5.2.5",
     "@types/node": "10.14.1",
