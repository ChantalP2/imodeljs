/*---------------------------------------------------------------------------------------------
|  $Copyright: (c) 2018 Bentley Systems, Incorporated. All rights reserved. $
 *--------------------------------------------------------------------------------------------*/
/** @module Rendering */

import { ClipVector, Transform, Point2d, Range3d, Point3d, IndexedPolyface, XAndY } from "@bentley/geometry-core";
import { assert, Id64, Id64String, IDisposable, dispose, disposeArray, base64StringToUint8Array } from "@bentley/bentleyjs-core";
import {
  AntiAliasPref,
  SceneLights,
  ViewFlags,
  ViewFlag,
  Frustum,
  Hilite,
  HiddenLine,
  ColorDef,
  RenderMaterial,
  ImageBuffer,
  RenderTexture,
  FeatureTable,
  Gradient,
  ElementAlignedBox3d,
  QParams3d,
  QPoint3dList,
  ImageSource,
  ImageSourceFormat,
  isValidImageSourceFormat,
} from "@bentley/imodeljs-common";
import { Viewport, ViewRect, ViewFrustum } from "../Viewport";
import { GraphicBuilder, GraphicType } from "./GraphicBuilder";
import { IModelConnection } from "../IModelConnection";
import { FeatureSymbology } from "./FeatureSymbology";
import { PolylineArgs, MeshArgs } from "./primitives/mesh/MeshPrimitives";
import { PointCloudArgs } from "./primitives/PointCloudPrimitive";
import { ImageUtil } from "../ImageUtil";
import { IModelApp } from "../IModelApp";
import { SkyBox } from "../DisplayStyleState";
import { Plane3dByOriginAndUnitNormal } from "@bentley/geometry-core/lib/AnalyticGeometry";
import { BeButtonEvent, BeWheelEvent } from "../tools/Tool";

/* A RenderPlan holds a Frustum and the render settings for displaying a RenderScene into a RenderTarget. */
export class RenderPlan {
  public readonly is3d: boolean;
  public readonly viewFlags: ViewFlags;
  public readonly viewFrustum: ViewFrustum;
  public readonly terrainFrustum: ViewFrustum | undefined;
  public readonly bgColor: ColorDef;
  public readonly monoColor: ColorDef;
  public readonly hiliteSettings: Hilite.Settings;
  public readonly aaLines: AntiAliasPref;
  public readonly aaText: AntiAliasPref;
  public readonly activeVolume?: RenderClipVolume;
  public readonly hline?: HiddenLine.Params;
  public readonly lights?: SceneLights;
  private _curFrustum: ViewFrustum;

  public get frustum(): Frustum { return this._curFrustum.getFrustum(); }
  public get fraction(): number { return this._curFrustum.frustFraction; }

  public selectTerrainFrustum() { if (undefined !== this.terrainFrustum) this._curFrustum = this.terrainFrustum; }
  public selectViewFrustum() { this._curFrustum = this.viewFrustum; }

  private constructor(is3d: boolean, viewFlags: ViewFlags, bgColor: ColorDef, monoColor: ColorDef, hiliteSettings: Hilite.Settings, aaLines: AntiAliasPref, aaText: AntiAliasPref, viewFrustum: ViewFrustum, terrainFrustum: ViewFrustum | undefined, activeVolume?: RenderClipVolume, hline?: HiddenLine.Params, lights?: SceneLights) {
    this.is3d = is3d;
    this.viewFlags = viewFlags;
    this.bgColor = bgColor;
    this.monoColor = monoColor;
    this.hiliteSettings = hiliteSettings;
    this.aaLines = aaLines;
    this.aaText = aaText;
    this.activeVolume = activeVolume;
    this.hline = hline;
    this.lights = lights;
    this._curFrustum = this.viewFrustum = viewFrustum;
    this.terrainFrustum = terrainFrustum;
  }

  public static createFromViewport(vp: Viewport): RenderPlan {
    const view = vp.view;
    const style = view.displayStyle;

    const hline = style.is3d() ? style.getHiddenLineParams() : undefined;
    const lights = undefined; // view.is3d() ? view.getLights() : undefined
    const clipVec = view.getViewClip();
    const activeVolume = clipVec !== undefined ? IModelApp.renderSystem.getClipVolume(clipVec, view.iModel) : undefined;
    const terrainFrustum = (undefined === vp.backgroundMapPlane) ? undefined : ViewFrustum.createFromViewportAndPlane(vp, vp.backgroundMapPlane as Plane3dByOriginAndUnitNormal);

    const rp = new RenderPlan(view.is3d(), style.viewFlags, view.backgroundColor, style.monochromeColor, vp.hilite, vp.wantAntiAliasLines, vp.wantAntiAliasText, vp.viewFrustum, terrainFrustum!, activeVolume, hline, lights);

    return rp;
  }
}

/** A renderer-specific object that can be placed into a display list. Must have a `dispose` method. */
export abstract class RenderGraphic implements IDisposable {
  public abstract dispose(): void;
}

/** A type of clip volume being used for clipping. */
export const enum ClippingType {
  None,
  Mask,
  Planes,
}

/** Interface adopted by a type which can apply a clipping volume to a Target. */
export abstract class RenderClipVolume implements IDisposable {
  /** Returns the type of this clipping volume. */
  public abstract get type(): ClippingType;

  public abstract dispose(): void;
}

export type GraphicList = RenderGraphic[];

export interface CanvasDecoration {
  /**
   * Method to draw this decoration into the supplied CanvasRenderingContext2D. This method is called every time a frame is rendered.
   * @param ctx The CanvasRenderingContext2D for the [[ScreenViewport]] being rendered.
   * @note Before this this function is called, the state of the CanvasRenderingContext2D is [saved](https://developer.mozilla.org/en-US/docs/Web/API/CanvasRenderingContext2D/save),
   * and it is [restored](https://developer.mozilla.org/en-US/docs/Web/API/CanvasRenderingContext2D/restore) when this method returns. Therefore,
   * it is *not* necessary for implementers to save/restore themselves.
   */
  drawDecoration(ctx: CanvasRenderingContext2D): void;
  /**
   * Optional view coordinates position of this overlay decoration. If present, [ctx.translate](https://developer.mozilla.org/en-US/docs/Web/API/CanvasRenderingContext2D/translate) is called
   * with this point before [[drawDecoration]] is called.
   */
  position?: XAndY;
  /** Optional method to provide feedback when mouse events occur on this decoration.
   * @param pt The position of the mouse in the ScreenViewport
   * @return true if the mouse is inside this decoration.
   * @note If this method is not present, no mouse events are directed to this decoration.
   */
  pick?(pt: XAndY): boolean;
  /** Optional method to be called whenever this decorator is picked and the mouse first enters this decoration. */
  onMouseEnter?(ev: BeButtonEvent): void;
  /** Optional method to be called whenever when the mouse leaves this decoration. */
  onMouseLeave?(): void;
  /** Optional method to be called whenever when the mouse moves inside this decoration. */
  onMouseMove?(ev: BeButtonEvent): void;
  /**
   * Optional method to be called whenever this decorator is picked and a mouse button is pressed or released inside this decoration.
   * @return true if the event was handled by this decoration and should *not* be forwarded to the active tool.
   * @note This method is called for both mouse up and down events. If it returns `true` for a down event, it should also return `true` for the
   * corresponding up event.
   */
  onMouseButton?(ev: BeButtonEvent): boolean;
  onWheel?(ev: BeWheelEvent): boolean;
<<<<<<< HEAD
=======
  position: XAndY;

  /** @hidden */
  frontmost?: boolean;
>>>>>>> 4049402f
}
export type CanvasDecorationList = CanvasDecoration[];

/**
 * Various of lists of RenderGraphics that are "decorated" into the RenderTarget, in addition to the Scene.
 */
export class Decorations implements IDisposable {
  private _skyBox?: RenderGraphic;
  private _viewBackground?: RenderGraphic; // drawn first, view units, with no zbuffer, smooth shading, default lighting. e.g., a skybox
  private _normal?: GraphicList;       // drawn with zbuffer, with scene lighting
  private _world?: GraphicList;        // drawn with zbuffer, with default lighting, smooth shading
  private _worldOverlay?: GraphicList; // drawn in overlay mode, world units
  private _viewOverlay?: GraphicList;  // drawn in overlay mode, view units
  public canvasDecorations?: CanvasDecorationList;

  public get skyBox(): RenderGraphic | undefined { return this._skyBox; }
  public set skyBox(skyBox: RenderGraphic | undefined) { dispose(this._skyBox); this._skyBox = skyBox; }
  public get viewBackground(): RenderGraphic | undefined { return this._viewBackground; }
  public set viewBackground(viewBackground: RenderGraphic | undefined) { dispose(this._viewBackground); this._viewBackground = viewBackground; }
  public get normal(): GraphicList | undefined { return this._normal; }
  public set normal(normal: GraphicList | undefined) { disposeArray(this._normal); this._normal = normal; }
  public get world(): GraphicList | undefined { return this._world; }
  public set world(world: GraphicList | undefined) { disposeArray(this._world); this._world = world; }
  public get worldOverlay(): GraphicList | undefined { return this._worldOverlay; }
  public set worldOverlay(worldOverlay: GraphicList | undefined) { disposeArray(this._worldOverlay); this._worldOverlay = worldOverlay; }
  public get viewOverlay(): GraphicList | undefined { return this._viewOverlay; }
  public set viewOverlay(viewOverlay: GraphicList | undefined) { disposeArray(this._viewOverlay); this._viewOverlay = viewOverlay; }

  public dispose() {
    this.skyBox = undefined;
    this.viewBackground = undefined;
    this.world = undefined;
    this.worldOverlay = undefined;
    this.viewOverlay = undefined;
    this.normal = undefined;
  }
}

export class GraphicBranch implements IDisposable {
  public readonly entries: RenderGraphic[] = [];
  public readonly ownsEntries: boolean;
  private _viewFlagOverrides = new ViewFlag.Overrides();
  public symbologyOverrides?: FeatureSymbology.Overrides;

  public constructor(ownsEntries: boolean = false) { this.ownsEntries = ownsEntries; }

  public add(graphic: RenderGraphic): void { this.entries.push(graphic); }
  public getViewFlags(flags: ViewFlags, out?: ViewFlags): ViewFlags { return this._viewFlagOverrides.apply(flags.clone(out)); }
  public setViewFlags(flags: ViewFlags): void { this._viewFlagOverrides.overrideAll(flags); }
  public setViewFlagOverrides(ovr: ViewFlag.Overrides): void { this._viewFlagOverrides.copyFrom(ovr); }
  public dispose() { this.clear(); }
  public get isEmpty(): boolean { return 0 === this.entries.length; }

  public clear(): void {
    if (this.ownsEntries)
      disposeArray(this.entries);
    else
      this.entries.length = 0;
  }
}

/** Describes aspects of a pixel as read from a RenderTarget. */
export namespace Pixel {
  export class Data {
    public constructor(public readonly elementId?: Id64,
      public readonly distanceFraction: number = -1.0,
      public readonly type: GeometryType = GeometryType.Unknown,
      public readonly planarity: Planarity = Planarity.Unknown) { }
  }

  /** Describes the foremost type of geometry which produced the pixel. */
  export const enum GeometryType {
    Unknown, // Geometry was not selected, or type could not be determined
    None, // No geometry was rendered to this pixel
    Surface, // A surface
    Linear, // A polyline
    Edge, // The edge of a surface
    Silhouette, // A silhouette of a surface
  }

  /** Describes the planarity of the foremost geometry which produced the pixel. */
  export const enum Planarity {
    Unknown, // Geometry was not selected, or planarity could not be determined
    None, // No geometry was rendered to this pixel
    Planar, // Planar geometry
    NonPlanar, // Non-planar geometry
  }

  /**
   * Bit-mask by which callers of [[Viewport.readPixels]] specify which aspects are of interest.
   *
   * Aspects not specified will be omitted from the returned data.
   */
  export const enum Selector {
    None = 0,
    /** Select element Ids */
    ElementId = 1 << 0,
    /** Select distances from near plane */
    Distance = 1 << 1,
    /** Select geometry type and planarity */
    Geometry = 1 << 2,
    /** Select geometry type/planarity and distance from near plane */
    GeometryAndDistance = Geometry | Distance,
    /** Select all aspects */
    All = GeometryAndDistance | ElementId,
  }

  /** A rectangular array of pixels as read from a RenderTarget's frame buffer. */
  export interface Buffer {
    /** Retrieve the data associated with the pixel at (x,y) in view coordinates. */
    getPixel(x: number, y: number): Data;
  }
}

/**
 * A RenderTarget holds the current scene, the current set of dynamic RenderGraphics, and the current decorators.
 * When frames are composed, all of those RenderGraphics are rendered, as appropriate.
 *
 * A RenderTarget holds a reference to a RenderSystem.
 *
 * Every Viewport holds a reference to a RenderTarget.
 */
export abstract class RenderTarget implements IDisposable {
  public pickOverlayDecoration(_pt: XAndY): CanvasDecoration | undefined { return undefined; }

  public static get frustumDepth2d(): number { return 1.0; } // one meter
  public static get maxDisplayPriority(): number { return (1 << 23) - 32; }
  public static get minDisplayPriority(): number { return -this.maxDisplayPriority; }

  /** Returns a transform mapping an object's display priority to a depth from 0 to frustumDepth2d. */
  public static depthFromDisplayPriority(priority: number): number {
    return (priority - this.minDisplayPriority) / (this.maxDisplayPriority - this.minDisplayPriority) * this.frustumDepth2d;
  }

  public abstract get renderSystem(): RenderSystem;
  public abstract get cameraFrustumNearScaleLimit(): number;
  public abstract get viewRect(): ViewRect;
  public abstract get wantInvertBlackBackground(): boolean;

  public createGraphicBuilder(type: GraphicType, viewport: Viewport, placement: Transform = Transform.identity, pickableId?: Id64String) { return this.renderSystem.createGraphicBuilder(placement, type, viewport, pickableId); }

  public abstract dispose(): void;
  public abstract reset(): void;
  public abstract changeScene(scene: GraphicList, activeVolume?: RenderClipVolume): void;
  public abstract changeTerrain(_scene: GraphicList): void;
  public abstract changeDynamics(dynamics?: GraphicList): void;
  public abstract changeDecorations(decorations: Decorations): void;
  public abstract changeRenderPlan(plan: RenderPlan): void;
  public abstract drawFrame(sceneMilSecElapsed?: number): void;
  public abstract overrideFeatureSymbology(ovr: FeatureSymbology.Overrides): void;
  public abstract setHiliteSet(hilited: Set<string>): void;
  public abstract setFlashed(elementId: Id64, intensity: number): void;
  public abstract setViewRect(rect: ViewRect, temporary: boolean): void;
  public abstract queueReset(): void;
  public abstract onResized(): void;
  public abstract updateViewRect(): boolean; // force a RenderTarget viewRect to resize if necessary since last draw
  public abstract readPixels(rect: ViewRect, selector: Pixel.Selector): Pixel.Buffer | undefined;
  public abstract readImage(rect: ViewRect, targetSize: Point2d): ImageBuffer | undefined;
}

export interface TextureImage {
  image: HTMLImageElement | undefined;
  format: ImageSourceFormat | undefined;
}

/**
 * A RenderSystem is the renderer-specific factory for creating RenderGraphics, RenderTexture, and RenderMaterials.
 */
export abstract class RenderSystem implements IDisposable {
  protected _nowPainting?: RenderTarget;
  public readonly canvas: HTMLCanvasElement;
  public get isPainting(): boolean { return !!this._nowPainting; }
  public checkPainting(target?: RenderTarget): boolean { return target === this._nowPainting; }
  public startPainting(target?: RenderTarget): void { assert(!this.isPainting); this._nowPainting = target; }
  public nowPainting() { this._nowPainting = undefined; }

  public get isValid(): boolean { return this.canvas !== undefined; }
  public constructor(canvas: HTMLCanvasElement) { this.canvas = canvas; }

  public abstract dispose(): void;

  /** Create a render target which will render to the supplied canvas element. */
  public abstract createTarget(canvas: HTMLCanvasElement): RenderTarget;

  /** Create an offscreen render target. */
  public abstract createOffscreenTarget(rect: ViewRect): RenderTarget;

  /** Find a previously-created Material by key. Returns null if no such material exists. */
  public findMaterial(_key: string, _imodel: IModelConnection): RenderMaterial | undefined { return undefined; }

  /** Create a RenderMaterial from parameters */
  public createMaterial(_params: RenderMaterial.Params, _imodel: IModelConnection): RenderMaterial | undefined { return undefined; }

  /** Create a GraphicBuilder from parameters */
  public abstract createGraphicBuilder(placement: Transform, type: GraphicType, viewport: Viewport, pickableId?: Id64String): GraphicBuilder;

  // /** Create a Viewlet from parameters */
  // public abstract createViewlet(branch: GraphicBranch, plan: Plan, position: ViewletPosition): Graphic;

  /** Create a triangle mesh primitive */
  public createTriMesh(_args: MeshArgs): RenderGraphic | undefined { return undefined; }

  /** Create an indexed polyline primitive */
  public createIndexedPolylines(_args: PolylineArgs): RenderGraphic | undefined { return undefined; }

  /** Create a point cloud primitive */
  public createPointCloud(_args: PointCloudArgs, _imodel: IModelConnection): RenderGraphic | undefined { return undefined; }

  /** Create polygons on a range for a sheet tile. */
  public createSheetTilePolyfaces(_corners: Point3d[], _clip?: ClipVector): IndexedPolyface[] { return []; }

  /** Create a sheet tile primitive from polyfaces. */
  public createSheetTile(_tile: RenderTexture, _polyfaces: IndexedPolyface[], _tileColor: ColorDef): GraphicList { return []; }

  /** Attempt to create a clipping volume for the given iModel using a clip vector. */
  public getClipVolume(_clipVector: ClipVector, _imodel: IModelConnection): RenderClipVolume | undefined { return undefined; }

  /** Create a tile primitive */
  public createTile(tileTexture: RenderTexture, corners: Point3d[]): RenderGraphic | undefined {
    const rasterTile = new MeshArgs();

    // corners
    // [0] [1]
    // [2] [3]
    rasterTile.points = new QPoint3dList(QParams3d.fromRange(Range3d.create(...corners)));
    for (let i = 0; i < 4; ++i)
      rasterTile.points.add(corners[i]);

    rasterTile.vertIndices = [0, 1, 2, 2, 1, 3];
    rasterTile.textureUv = [
      new Point2d(0.0, 0.0),
      new Point2d(1.0, 0.0),
      new Point2d(0.0, 1.0),
      new Point2d(1.0, 1.0),
    ];

    rasterTile.texture = tileTexture;
    rasterTile.isPlanar = true;
    return this.createTriMesh(rasterTile);
  }

  /** Create a Graphic for a sky box which encompasses the entire scene, rotating with the camera.  See SkyBox.CreateParams. */
  public createSkyBox(_params: SkyBox.CreateParams): RenderGraphic | undefined { return undefined; }

  /** Create a RenderGraphic consisting of a list of Graphics */
  public abstract createGraphicList(primitives: RenderGraphic[]): RenderGraphic;

  /** Create a RenderGraphic consisting of a list of Graphics, with optional transform, clip, and view flag overrides applied to the list */
  public abstract createBranch(branch: GraphicBranch, transform: Transform, clips?: RenderClipVolume): RenderGraphic;

  // /** Return the maximum number of Features allowed within a Batch. */
  // public abstract getMaxFeaturesPerBatch(): number;

  /** Create a RenderGraphic consisting of batched Features. */
  public abstract createBatch(graphic: RenderGraphic, features: FeatureTable, range: ElementAlignedBox3d): RenderGraphic;

  /** Locate a previously-created Texture given its key. */
  public findTexture(_key: string, _imodel: IModelConnection): RenderTexture | undefined { return undefined; }

  /** Find or create a texture from a texture element. */
  public async loadTexture(id: Id64String, iModel: IModelConnection): Promise<RenderTexture | undefined> {
    let texture = this.findTexture(id.toString(), iModel);
    if (undefined === texture) {
      const image = await this.loadTextureImage(id, iModel);
      if (undefined !== image) {
        // This will return a pre-existing RenderTexture if somebody else loaded it while we were awaiting the image.
        texture = this.createTextureFromImage(image.image!, ImageSourceFormat.Png === image.format!, iModel, new RenderTexture.Params(id.toString()));
      }
    }

    return texture;
  }

  public async loadTextureImage(id: Id64String, iModel: IModelConnection): Promise<TextureImage | undefined> {
    // ###TODO: We need a way in our callbacks to determine if the iModel has been closed...
    const elemProps = await iModel.elements.getProps(id);
    if (1 !== elemProps.length)
      return undefined;

    const textureProps = elemProps[0];
    if (undefined === textureProps.data || "string" !== typeof (textureProps.data) || undefined === textureProps.format || "number" !== typeof (textureProps.format))
      return undefined;

    const format = textureProps.format as ImageSourceFormat;
    if (!isValidImageSourceFormat(format))
      return undefined;

    const imageSource = new ImageSource(base64StringToUint8Array(textureProps.data as string), format);
    const imagePromise = ImageUtil.extractImage(imageSource);
    return imagePromise.then((image: HTMLImageElement) => ({ image, format }));
  }

  /** Create a new Texture from gradient symbology. */
  public getGradientTexture(_symb: Gradient.Symb, _imodel: IModelConnection): RenderTexture | undefined { return undefined; }

  /** Create a new Texture from an ImageBuffer. */
  public createTextureFromImageBuffer(_image: ImageBuffer, _imodel: IModelConnection, _params: RenderTexture.Params): RenderTexture | undefined { return undefined; }

  /** Create a new Texture from an HTML image. Typically the image was extracted from a binary representation of a jpeg or png via ImageUtil.extractImage() */
  public createTextureFromImage(_image: HTMLImageElement, _hasAlpha: boolean, _imodel: IModelConnection | undefined, _params: RenderTexture.Params): RenderTexture | undefined { return undefined; }

  /** Create a new Texture from an ImageSource. */
  public async createTextureFromImageSource(source: ImageSource, imodel: IModelConnection | undefined, params: RenderTexture.Params): Promise<RenderTexture | undefined> {
    return ImageUtil.extractImage(source).then((image) => IModelApp.hasRenderSystem ? this.createTextureFromImage(image, ImageSourceFormat.Png === source.format, imodel, params) : undefined);
  }

  /** Create a new Texture from a cube of HTML images. Typically the images were extracted from a binary representation of a jpeg or png via ImageUtil.extractImage() */
  public createTextureFromCubeImages(_posX: HTMLImageElement, _negX: HTMLImageElement, _posY: HTMLImageElement, _negY: HTMLImageElement, _posZ: HTMLImageElement, _negZ: HTMLImageElement, _imodel: IModelConnection, _params: RenderTexture.Params): RenderTexture | undefined { return undefined; }

  // /** Create a Light from Light.Parameters */
  // public abstract createLight(params: LightingParameters, direction: Vector3d, location: Point3d): Light;

  public onInitialized(): void { }
}<|MERGE_RESOLUTION|>--- conflicted
+++ resolved
@@ -147,13 +147,8 @@
    */
   onMouseButton?(ev: BeButtonEvent): boolean;
   onWheel?(ev: BeWheelEvent): boolean;
-<<<<<<< HEAD
-=======
-  position: XAndY;
-
   /** @hidden */
   frontmost?: boolean;
->>>>>>> 4049402f
 }
 export type CanvasDecorationList = CanvasDecoration[];
 
