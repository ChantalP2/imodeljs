/*---------------------------------------------------------------------------------------------
|  $Copyright: (c) 2018 Bentley Systems, Incorporated. All rights reserved. $
 *--------------------------------------------------------------------------------------------*/

import { ColorDef } from "@bentley/imodeljs-common";
import {
  ProgramBuilder,
  FragmentShaderBuilder,
  VariableType,
  FragmentShaderComponent,
  VertexShaderComponent,
  ShaderBuilder
} from "../ShaderBuilder";
import { FeatureMode, WithClipVolume } from "../TechniqueFlags";
import { GLSLFragment } from "./Fragment";
import { addProjectionMatrix, addModelViewMatrix, addNormalMatrix } from "./Vertex";
import { GLSLDecode } from "./Decode";
import { addClipping } from "./Clipping";
import { FloatRgba, FloatPreMulRgba } from "../FloatRGBA";
import { addHiliter, addSurfaceDiscard } from "./FeatureSymbology";
import { addShaderFlags, GLSLCommon } from "./Common";
<<<<<<< HEAD
import { SurfaceGeometry } from "../Mesh";
import { SurfaceFlags } from "../RenderFlags";
=======
import { SurfaceGeometry } from "../Surface";
>>>>>>> b694ebc7
import { assert } from "@bentley/bentleyjs-core";

const applyMaterialOverrides = `
bool isTextured = isSurfaceBitSet(kSurfaceBit_HasTexture);
bool useTextureWeight = isTextured && u_textureWeight < 1.0;
bool useMatColor = !isSurfaceBitSet(kSurfaceBit_IgnoreMaterial) && (!isTextured || useTextureWeight);

if (useMatColor) {
  // u_matRgb.a = 1.0 if color overridden by material, 0.0 otherwise.
  if (u_matRgb.a > 0.5)
    baseColor.rgb = u_matRgb.rgb * baseColor.a;

  // u_matAlpha.y = 1.0 if alpha overridden by material.
  if (u_matAlpha.y > 0.5)
    baseColor = adjustPreMultipliedAlpha(baseColor, u_matAlpha.x);
}

if (useTextureWeight) {
  vec4 texColor = TEXTURE(s_texture, v_texCoord);
  baseColor = mix(baseColor, texColor, u_textureWeight);
}

return baseColor;`;

export function addMaterial(frag: FragmentShaderBuilder): void {
  // ###TODO: We could pack rgb, alpha, and override flags into two floats.
  frag.addFunction(GLSLFragment.revertPreMultipliedAlpha);
  frag.addFunction(GLSLFragment.applyPreMultipliedAlpha);
  frag.addFunction(GLSLFragment.adjustPreMultipliedAlpha);
  frag.set(FragmentShaderComponent.ApplyMaterialOverrides, applyMaterialOverrides);

  frag.addUniform("u_matRgb", VariableType.Vec4, (prog) => {
    prog.addGraphicUniform("u_matRgb", (uniform, _params) => {
      // ###TODO Materials...
      const matRgb = new FloatRgba(0, 0, 0, 0);
      matRgb.bind(uniform);
    });
  });
  frag.addUniform("u_matAlpha", VariableType.Vec2, (prog) => {
    prog.addGraphicUniform("u_matAlpha", (uniform, _params) => {
      // ###TODO Materials...
      const matAlpha = [1, 1];
      uniform.setUniform2fv(matAlpha);
    });
  });
  frag.addUniform("u_textureWeight", VariableType.Float, (prog) => {
    prog.addGraphicUniform("u_textureWeight", (uniform, _params) => {
      // ###TODO Materials...
      uniform.setUniform1f(1.0);
    });
  });
}

const computePosition = `
// ###TODO if (u_animParams.z > 0.0)
// ###TODO   rawPos.xyz += computeAnimatedDisplacement(u_animValue * u_animParams.z).xyz;
vec4 pos = u_mv * rawPos;
v_pos = pos.xyz;
return u_proj * pos;`;

function createCommon(clip: WithClipVolume): ProgramBuilder {
  const builder = new ProgramBuilder(true);
  const vert = builder.vert;

  // ###TODO Animation.AddCommon(vert);

  if (WithClipVolume.Yes === clip)
    addClipping(builder);

  addProjectionMatrix(vert);
  addModelViewMatrix(vert);
  builder.addVarying("v_pos", VariableType.Vec3);
  vert.set(VertexShaderComponent.ComputePosition, computePosition);

  return builder;
}

export function createSurfaceHiliter(clip: WithClipVolume): ProgramBuilder {
  const builder = createCommon(clip);
  addHiliter(builder);
  return builder;
}

// nvidia hardware incorrectly interpolates varying floats when we send the same exact value for every vertex...
const isSurfaceBitSet = `
bool isSurfaceBitSet(float flag) {
  return 0.0 != extractNthBit(floor(v_surfaceFlags + 0.5), flag);
}`;

function addSurfaceFlagsLookup(builder: ShaderBuilder) {
  builder.addConstant("kSurfaceBit_HasTexture", VariableType.Float, "0.0");
  builder.addConstant("kSurfaceBit_ApplyLighting", VariableType.Float, "1.0");
  builder.addConstant("kSurfaceBit_HasNormals", VariableType.Float, "2.0");
  builder.addConstant("kSurfaceBit_IgnoreMaterial", VariableType.Float, "3.0");
  builder.addConstant("kSurfaceBit_TransparencyThreshold", VariableType.Float, "4.0");
  builder.addConstant("kSurfaceBit_BackgroundFill", VariableType.Float, "5.0");
  builder.addConstant("kSurfaceBit_HasColorAndNormal", VariableType.Float, "6.0");
  builder.addConstant("kSurfaceBit_EnvironmentMap", VariableType.Float, "7.0");

  builder.addConstant("kSurfaceMask_None", VariableType.Float, "0.0");
  builder.addConstant("kSurfaceMask_HasTexture", VariableType.Float, "1.0");
  builder.addConstant("kSurfaceMask_ApplyLighting", VariableType.Float, "2.0");
  builder.addConstant("kSurfaceMask_HasNormals", VariableType.Float, "4.0");
  builder.addConstant("kSurfaceMask_IgnoreMaterial", VariableType.Float, "8.0");
  builder.addConstant("kSurfaceMask_TransparencyThreshold", VariableType.Float, "16.0");
  builder.addConstant("kSurfaceMask_BackgroundFill", VariableType.Float, "32.0");
  builder.addConstant("kSurfaceMask_HasColorAndNormal", VariableType.Float, "64.0");
  builder.addConstant("kSurfaceMask_EnvironmentMap", VariableType.Float, "128.0");

  builder.addFunction(GLSLCommon.extractNthBit);
  builder.addFunction(isSurfaceBitSet);
}

const getSurfaceFlags = `return u_surfaceFlags;`;
const computeSurfaceFlags = `
float flags = u_surfaceFlags;
if (feature_ignore_material) {
  bool hasTexture = 0.0 != fract(flags / 2.0); // kSurfaceMask_HasTexture = 1.0...
  if (hasTexture)
    flags -= kSurfaceMask_HasTexture;

  flags += kSurfaceMask_IgnoreMaterial;
}

return flags;
`;

const octDecodeNormal = `
vec3 octDecodeNormal(vec2 e) {
  e = e / 255.0 * 2.0 - 1.0;
  vec3 n = vec3(e.x, e.y, 1.0 - abs(e.x) - abs(e.y));
  if (n.z < 0.0) {
    vec2 signNotZero = vec2(n.x >= 0.0 ? 1.0 : -1.0, n.y >= 0.0 ? 1.0 : -1.0);
    n.xy = (1.0 - abs(n.yx)) * signNotZero;
  }

return normalize(n);
}`;

const computeNormal = `
if (!isSurfaceBitSet(kSurfaceBit_HasNormals))
  return vec3(0.0);

vec2 normal = g_vertexData2;
if (isSurfaceBitSet(kSurfaceBit_HasColorAndNormal)) {
  vec2 tc = g_vertexBaseCoords;
  tc.x += 3.0 * g_vert_stepX;
  vec4 enc = floor(TEXTURE(u_vertLUT, tc) * 255.0 + 0.5);
  normal = enc.xy;
}

return normalize(u_nmx * octDecodeNormal(normal));`;

const isBelowTransparencyThreshold = `
return alpha < u_transparencyThreshold && isSurfaceBitSet(kSurfaceBit_TransparencyThreshold);`;

const applyBackgroundColor = `
if (isSurfaceBitSet(kSurfaceBit_BackgroundFill))
  baseColor.rgb = u_bgColor.rgb;

return baseColor;`;

const computeTexCoord = `
if (isSurfaceBitSet(kSurfaceBit_HasTexture))
  return unquantize2d(a_texCoord, u_qTexCoordParams);
else
  return vec2(0.0);`;

const getSurfaceColor = `vec4 getSurfaceColor() { return v_color; }`;

function addSurfaceFlags(builder: ProgramBuilder, withFeatureOverrides: boolean) {
  builder.addFunctionComputedVarying("v_surfaceFlags", VariableType.Float, "computeSurfaceFlags", withFeatureOverrides ? computeSurfaceFlags : getSurfaceFlags);

  addSurfaceFlagsLookup(builder.vert);
  addSurfaceFlagsLookup(builder.frag);
  builder.addUniform("u_surfaceFlags", VariableType.Float, (prog) => {
    prog.addGraphicUniform("u_surfaceFlags", (uniform, params) => {
      assert(params.geometry instanceof SurfaceGeometry);
      const mesh = params.geometry as SurfaceGeometry;
      const surfFlags = mesh.computeSurfaceFlags(params);
      uniform.setUniform1f(surfFlags);
    });
  });
}

function addNormal(builder: ProgramBuilder) {
  addNormalMatrix(builder.vert);

  builder.vert.addFunction(octDecodeNormal);
  builder.addFunctionComputedVarying("v_n", VariableType.Vec3, "computeLightingNormal", computeNormal);
}

function addTransparencyThreshold(frag: FragmentShaderBuilder) {
  frag.addUniform("u_transparencyThreshold", VariableType.Float, (prog) => {
    prog.addProgramUniform("u_transparencyThreshold", (uniform, params) => {
      uniform.setUniform1f(params.target.transparencyThreshold);
    });
  });

  frag.set(FragmentShaderComponent.DiscardByAlpha, isBelowTransparencyThreshold);
}

export function createSurfaceBuilder(feat: FeatureMode, clip: WithClipVolume): ProgramBuilder {
  const builder = createCommon(clip);
  addShaderFlags(builder);

  addSurfaceFlags(builder, FeatureMode.Overrides === feat);
  addSurfaceDiscard(builder, feat);
  addNormal(builder);

  // NB: We need the transparency threshold in translucent *and* opaque passes.
  // Opaque because we must compute the alpha in order to decide whether to discard or render opaque.
  addTransparencyThreshold(builder.frag);

  // In HiddenLine mode, we must compute the base color (plus feature overrides etc) in order to get the alpha, then replace with background color (preserving alpha for the transparency threshold test).
  builder.frag.set(FragmentShaderComponent.FinalizeBaseColor, applyBackgroundColor);
  builder.frag.addUniform("u_bgColor", VariableType.Vec3, (prog) => {
    prog.addProgramUniform("u_bgColor", (uniform, params) => {
      const bgColor: ColorDef = params.target.bgColor;
      const rgbColor: FloatPreMulRgba = FloatPreMulRgba.fromColorDef(bgColor);
      uniform.setUniform3fv(new Float32Array([rgbColor.red, rgbColor.green, rgbColor.blue]));
    });
  });

  // Vertex
  builder.vert.addFunction(GLSLDecode.unquantize2d);
  // ###TODO: Animation.addTextureParam(builder.vert);
  builder.addFunctionComputedVarying("v_texCoord", VariableType.Vec2, "computeTexCoord", computeTexCoord);
  /*
  builder.vert.addUniform("u_qTexCoordParams", VariableType.Vec4, (prog) => {
    prog.addGraphicUniform("u_qTexCoordParams", (uniform, params) => {
      const surfGeom: SurfaceGeometry = params.geometry as SurfaceGeometry;
      const surfFlags: SurfaceFlags = surfGeom.computeSurfaceFlags(params);
      if (SurfaceFlags.None !== (SurfaceFlags.HasTexture & surfFlags)) {
        // ###TODO: uniform.setUniform4fv(surfGeom.meshData.uvParams.paramsPtr());
        // ###TODO: add uvParams to MeshData as an optional member (not throw away)
      }
    });
  });
  builder.frag.addUniform("s_texture", VariableType.Sampler2D, (prog) => {
    prog.addGraphicUniform("s_texture", (uniform, params) => {
      const surfGeom = params.geometry as SurfaceGeometry;
      assert(undefined !== surfGeom.texture);
      // ###TODO: bind surfGeom.texture; must also be a TextureHandle!
    });
  });
  */
  builder.frag.addUniform("u_applyGlyphTex", VariableType.Int, (prog) => {
    prog.addGraphicUniform("u_applyGlyphTex", (uniform, params) => {
      const surfGeom = params.geometry as SurfaceGeometry;
      const surfFlags: SurfaceFlags = surfGeom.computeSurfaceFlags(params);
      if (SurfaceFlags.None !== (SurfaceFlags.HasTexture & surfFlags)) {
        uniform.setUniform1i(surfGeom.isGlyph ? 1 : 0);
      }
    });
  });

  // Fragment and Vertex
  // ###TODO: ShaderSource.Color.AddToBuilder(builder);

  // Fragment
  builder.frag.addFunction(getSurfaceColor);
  // ###TODO: ShaderSource.Lighting.AddToBuidler(builder);
  // ###TODO: ShaderSource.Fragment.AddWhiteOnWhiteReversal(frag);

  if (FeatureMode.None === feat) {
    builder.frag.set(FragmentShaderComponent.AssignFragData, GLSLFragment.assignFragColor);
  } else {
    builder.frag.addExtension("GL_EXT_draw_buffers");
    // builder.frag.addFunction(GLSLDecode.)
  }

  // ###TODO: Finish this function...
  return builder;
}<|MERGE_RESOLUTION|>--- conflicted
+++ resolved
@@ -9,7 +9,7 @@
   VariableType,
   FragmentShaderComponent,
   VertexShaderComponent,
-  ShaderBuilder
+  ShaderBuilder,
 } from "../ShaderBuilder";
 import { FeatureMode, WithClipVolume } from "../TechniqueFlags";
 import { GLSLFragment } from "./Fragment";
@@ -19,12 +19,8 @@
 import { FloatRgba, FloatPreMulRgba } from "../FloatRGBA";
 import { addHiliter, addSurfaceDiscard } from "./FeatureSymbology";
 import { addShaderFlags, GLSLCommon } from "./Common";
-<<<<<<< HEAD
-import { SurfaceGeometry } from "../Mesh";
+import { SurfaceGeometry } from "../Surface";
 import { SurfaceFlags } from "../RenderFlags";
-=======
-import { SurfaceGeometry } from "../Surface";
->>>>>>> b694ebc7
 import { assert } from "@bentley/bentleyjs-core";
 
 const applyMaterialOverrides = `
