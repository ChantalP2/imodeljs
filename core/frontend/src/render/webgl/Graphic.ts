/*---------------------------------------------------------------------------------------------
|  $Copyright: (c) 2018 Bentley Systems, Incorporated. All rights reserved. $
 *--------------------------------------------------------------------------------------------*/
/** @module WebGL */

<<<<<<< HEAD
import { assert, Id64, BeTimePoint, IndexedValue, IDisposable, dispose } from "@bentley/bentleyjs-core";
import { IModelConnection } from "../../IModelConnection";
=======
import { assert, Id64, BeTimePoint, IndexedValue, IDisposable } from "@bentley/bentleyjs-core";
>>>>>>> 0301f67e
import { ViewFlags, FeatureTable, Feature, ColorDef, ElementAlignedBox3d } from "@bentley/imodeljs-common";
import { ClipVector, Transform } from "@bentley/geometry-core";
import { Primitive } from "./Primitive";
import { RenderGraphic, GraphicBranch, DecorationList } from "../System";
import { Clip } from "./ClipVolume";
import { RenderCommands, DrawCommands } from "./DrawCommand";
import { FeatureSymbology } from "../FeatureSymbology";
import { TextureHandle, TextureDataUpdater } from "./Texture";
import { LUTDimensions, LUTParams, LUTDimension } from "./FeatureDimensions";
import { Target } from "./Target";
import { FloatRgba } from "./FloatRGBA";
import { OvrFlags } from "./RenderFlags";
import { LineCode } from "./EdgeOverrides";
import { GL } from "./GL";

class OvrUniform {
  public floatFlags: number = 0;
  public weight: number = 0;
  public lineCode: number = 0;
  public unused: number = 0;
  public rgba: FloatRgba = FloatRgba.fromColorDef(ColorDef.black, 0);
  public flags: OvrFlags = OvrFlags.None;

  public isFlagSet(flag: OvrFlags): boolean { return OvrFlags.None !== (this.flags & flag); }

  public get anyOverridden() { return OvrFlags.None !== this.flags; }
  public get allHidden() { return this.isFlagSet(OvrFlags.Visibility); }
  public get anyOpaque() { return this.isFlagSet(OvrFlags.Alpha) && 1.0 === this.rgba.alpha; } // ###TODO: alpha???
  public get anyTranslucent() { return this.isFlagSet(OvrFlags.Alpha) && 1.0 > this.rgba.alpha; }
  public get anyHilited() { return this.isFlagSet(OvrFlags.Hilited); }

  public initialize(map: FeatureTable, ovrs: FeatureSymbology.Overrides, hilite: Set<string>, flashed: Id64) {
    this.update(map, hilite, flashed, ovrs);
  }

  public update(map: FeatureTable, hilites: Set<string>, flashedElemId: Id64, ovrs?: FeatureSymbology.Overrides) {
    assert(map.isUniform);

    // NB: To be consistent with the lookup table approach for non-uniform feature tables and share shader code, we pass
    // the override data as two RGBA values - hence all the conversions to floating point range [0.0..1.0]
    const kvp = map.getArray()[0];
    const isFlashed = flashedElemId.isValid && kvp.value.elementId.value === flashedElemId.value;
    const isHilited = hilites.has(kvp.value.elementId.value);

    if (undefined === ovrs) {
      // We only need to update the 'flashed' and 'hilited' flags
      // NB: Don't do so if the feature is invisible
      if (OvrFlags.None === (this.flags & OvrFlags.Visibility)) {
        this.flags = isFlashed ? (this.flags | OvrFlags.Flashed) : (this.flags & ~OvrFlags.Flashed);
        this.flags = isHilited ? (this.flags | OvrFlags.Hilited) : (this.flags & ~OvrFlags.Hilited);
        this.floatFlags = this.flags / 256.0;
      }

      return;
    }

    this.floatFlags = this.weight = this.lineCode = this.unused = 0;
    this.rgba = FloatRgba.fromColorDef(ColorDef.black, 0);
    this.flags = OvrFlags.None;

    const app = ovrs.getAppearance(kvp.value, map.modelId);
    if (undefined === app) {
      // We're invisible. Don't care about any other overrides.
      this.flags = OvrFlags.Visibility;
      this.floatFlags = this.flags / 256.0;
      return;
    }

    if (isFlashed)
      this.flags |= OvrFlags.Flashed;

    if (isHilited)
      this.flags |= OvrFlags.Hilited;

    if (app.overridesRgb && app.rgb) {
      this.flags |= OvrFlags.Rgb;
      this.rgba = FloatRgba.fromColorDef(ColorDef.from(app.rgb.r, app.rgb.g, app.rgb.g, 1.0)); // ###TODO: alpha 1.0 or 0.0?
    }

    if (app.overridesAlpha && app.alpha) {
      this.flags |= OvrFlags.Alpha;
      this.rgba = FloatRgba.fromColorDef(ColorDef.from(this.rgba.red, this.rgba.green, this.rgba.blue, app.alpha));
    }

    if (app.overridesWeight && app.weight) {
      this.flags |= OvrFlags.Weight;
      this.weight = app.weight / 256.0;
    }

    if (app.overridesLinePixels && app.linePixels) {
      this.flags |= OvrFlags.LineCode;
      this.lineCode = LineCode.valueFromLinePixels(app.linePixels) / 256.0;
    }

    if (app.ignoresMaterial)
      this.flags |= OvrFlags.IgnoreMaterial;

    this.floatFlags = this.flags / 256.0;
  }
}

class OvrNonUniform {
  public lutParams: LUTParams = new LUTParams(1, 1);
  public anyOverridden: boolean = true;
  public allHidden: boolean = true;
  public anyTranslucent: boolean = true;
  public anyOpaque: boolean = true;
  public anyHilited: boolean = true;

  public initialize(map: FeatureTable, ovrs: FeatureSymbology.Overrides, hilite: Set<string>, flashedElemId: Id64): TextureHandle | undefined {
    const nFeatures = map.length;
    const dims: LUTDimensions = LUTDimensions.computeWidthAndHeight(nFeatures, 2);
    const width = dims.width;
    const height = dims.height;
    assert(width * height >= nFeatures);

    this.lutParams = new LUTParams(width, height);

    const data = new Uint8Array(width * height * 4);
    const creator = new TextureDataUpdater(data);
    this.buildLookupTable(creator, map, ovrs, hilite, flashedElemId);

    return TextureHandle.createForData(width, height, data, true, GL.Texture.WrapMode.ClampToEdge);
  }

  public update(map: FeatureTable, lut: TextureHandle, hilites: Set<string>, flashedElemId: Id64, ovrs?: FeatureSymbology.Overrides) {
    const updater = new TextureDataUpdater(lut.dataBytes!);

    if (undefined === ovrs)
      this.updateFlashedAndHilited(updater, map, hilites, flashedElemId);
    else
      this.buildLookupTable(updater, map, ovrs, hilites, flashedElemId);

    lut.update(updater);
  }

  private buildLookupTable(data: TextureDataUpdater, map: FeatureTable, ovr: FeatureSymbology.Overrides, hilites: Set<string>, flashedElemId: Id64) {
    this.anyOpaque = this.anyTranslucent = this.anyHilited = false;

    let nHidden = 0;
    let nOverridden = 0;

    // NB: We currently use 2 RGBA values per feature as follows:
    //  [0]
    //      R = override flags (see FeatureOverrides::Flags)
    //      G = line weight
    //      B = line code
    //      A = unused
    //  [1]
    //      RGB = rgb
    //      A = alpha
    const arr: Array<IndexedValue<Feature>> = map.getArray();
    for (const kvp of arr) {
      const feature = kvp.value;
      const dataIndex = kvp.index * 4 * 2;

      const app = ovr.getAppearance(feature, map.modelId);
      if (undefined === app || (app.overridesAlpha && 0.0 === app.alpha)) { // ###TODO - transparency v alpha
        // The feature is not visible. We don't care about any of the other overrides, because we're not going to render it.
        data.setOvrFlagsAtIndex(dataIndex, OvrFlags.Visibility);
        nHidden++;
        nOverridden++;
        continue;
      }

      let flags = OvrFlags.None;
      if (hilites.has(feature.elementId.value)) {
        flags |= OvrFlags.Hilited;
        this.anyHilited = true;
      }

      if (app.overridesRgb && app.rgb) {
        flags |= OvrFlags.Rgb;
        const rgb = app.rgb;
        data.setByteAtIndex(dataIndex + 4, rgb.r);
        data.setByteAtIndex(dataIndex + 5, rgb.g);
        data.setByteAtIndex(dataIndex + 6, rgb.b);
      }

      if (app.overridesAlpha && app.alpha) {
        flags |= OvrFlags.Alpha;
        const alpha = 255 - app.alpha; // ###TODO: ???
        data.setByteAtIndex(dataIndex + 7, alpha);
        if (255 === alpha)
          this.anyOpaque = true;
        else
          this.anyTranslucent = true;
      }

      if (app.overridesWeight && app.weight) {
        flags |= OvrFlags.Weight;
        let weight = app.weight;
        weight = Math.min(31, weight);
        weight = Math.max(1, weight);
        data.setByteAtIndex(dataIndex + 1, weight);
      }

      if (app.overridesLinePixels && app.linePixels) {
        flags |= OvrFlags.LineCode;
        const lineCode = LineCode.valueFromLinePixels(app.linePixels);
        data.setByteAtIndex(dataIndex + 2, lineCode);
      }

      if (app.ignoresMaterial)
        flags |= OvrFlags.IgnoreMaterial;

      if (flashedElemId.isValid() && feature.elementId.value === flashedElemId.value)
        flags |= OvrFlags.Flashed;

      data.setOvrFlagsAtIndex(dataIndex, flags);
      if (OvrFlags.None !== flags)
        nOverridden++;
    }

    this.allHidden = (nHidden === map.length);
    this.anyOverridden = (nOverridden > 0);
  }

  private updateFlashedAndHilited(data: TextureDataUpdater, map: FeatureTable, hilites: Set<string>, flashedElemId: Id64) {
    this.anyOverridden = false;
    this.anyHilited = false;

    const arr: Array<IndexedValue<Feature>> = map.getArray();
    for (const kvp of arr) {
      const feature = kvp.value;
      const dataIndex = kvp.index * 4 * 2;
      const oldFlags = data.getFlagsAtIndex(dataIndex);
      if (OvrFlags.None !== (oldFlags & OvrFlags.Visibility)) {
        // Do the same thing as when applying feature overrides - if it's invisible, none of the other flags matter
        // (and if we don't check this we can end up rendering silhouettes around invisible elements in selection set)
        this.anyOverridden = true;
        continue;
      }

      const isFlashed = feature.elementId.value === flashedElemId.value;
      const isHilited = hilites.has(feature.elementId.value);

      let newFlags = isFlashed ? (oldFlags | OvrFlags.Flashed) : (oldFlags & ~OvrFlags.Flashed);
      newFlags = isHilited ? (newFlags | OvrFlags.Hilited) : (newFlags & ~OvrFlags.Hilited);

      data.setOvrFlagsAtIndex(dataIndex, newFlags);
      if (OvrFlags.None !== newFlags) {
        this.anyOverridden = true;
        this.anyHilited = this.anyHilited || isHilited;
      }
    }
  }
}

export class FeatureOverrides implements IDisposable {
  public lut?: TextureHandle;
  public readonly target: Target;
  public dimension: LUTDimension = LUTDimension.Uniform;

  private _uniform?: OvrUniform;
  private _nonUniform?: OvrNonUniform;

  private _lastOverridesUpdated: BeTimePoint = BeTimePoint.now();
  private _lastFlashUpdated: BeTimePoint = BeTimePoint.now();
  private _lastHiliteUpdated: BeTimePoint = BeTimePoint.now();

  private constructor(target: Target) {
    this.target = target;
  }

  public static createFromTarget(target: Target) {
    return new FeatureOverrides(target);
  }

  public dispose() {
    dispose(this.lut);
    this.lut = undefined;
  }

  public get isNonUniform(): boolean { return LUTDimension.NonUniform === this.dimension; }
  public get isUniform(): boolean { return !this.isNonUniform; }
  public get anyOverridden(): boolean { return this._uniform ? this._uniform.anyOverridden : this._nonUniform!.anyOverridden; }
  public get allHidden(): boolean { return this._uniform ? this._uniform.allHidden : this._nonUniform!.allHidden; }
  public get anyOpaque(): boolean { return this._uniform ? this._uniform.anyOpaque : this._nonUniform!.anyOpaque; }
  public get anyTranslucent(): boolean { return this._uniform ? this._uniform.anyTranslucent : this._nonUniform!.anyTranslucent; }
  public get anyHilited(): boolean { return this._uniform ? this._uniform.anyHilited : this._nonUniform!.anyHilited; }

  public get uniform1(): Float32Array {
    if (this.isUniform) {
      const uniform = this._uniform!;
      return new Float32Array([uniform.floatFlags, uniform.weight, uniform.lineCode, uniform.unused]);
    }
    return new Float32Array(4);
  }

  public get uniform2(): Float32Array {
    if (this.isUniform) {
      const rgba = this._uniform!.rgba;
      return new Float32Array([rgba.red, rgba.green, rgba.blue, rgba.alpha]);
    }
    return new Float32Array(4);
  }

  public initFromMap(map: FeatureTable) {
    const nFeatures = map.length;
    assert(0 < nFeatures);

    this._uniform = this._nonUniform = undefined;
    this.lut = undefined;

    const ovrs: FeatureSymbology.Overrides = this.target.currentFeatureSymbologyOverrides;
    const hilite: Set<string> = this.target.hilite;
    if (1 < nFeatures) {
      this._nonUniform = new OvrNonUniform();
      this.lut = this._nonUniform.initialize(map, ovrs, hilite, this.target.flashedElemId);
      this.dimension = LUTDimension.NonUniform;
    } else {
      this._uniform = new OvrUniform();
      this._uniform.initialize(map, ovrs, hilite, this.target.flashedElemId);
      this.dimension = LUTDimension.Uniform;
    }

    this._lastOverridesUpdated = this._lastFlashUpdated = this._lastHiliteUpdated = BeTimePoint.now();
  }

  public update(features: FeatureTable) {
    const styleLastUpdated = this.target.overridesUpdateTime;
    const flashLastUpdated = this.target.flashedUpdateTime;
    const ovrsUpdated = this._lastOverridesUpdated.before(styleLastUpdated);
    const hiliteLastUpdated = this.target.hiliteUpdateTime;
    const hiliteUpdated = this._lastHiliteUpdated.before(hiliteLastUpdated);

    const ovrs = ovrsUpdated ? this.target.currentFeatureSymbologyOverrides : undefined;
    const hilite = this.target.hilite;
    if (ovrsUpdated || hiliteUpdated || this._lastFlashUpdated.before(flashLastUpdated)) {
      if (this.isUniform)
        this._uniform!.update(features, hilite, this.target.flashedElemId, ovrs);
      else
        this._nonUniform!.update(features, this.lut!, hilite, this.target.flashedElemId, ovrs);

      this._lastOverridesUpdated = styleLastUpdated;
      this._lastFlashUpdated = flashLastUpdated;
      this._lastHiliteUpdated = hiliteLastUpdated;
    }
  }
}

export interface UniformPickTable {
  readonly elemId0: Float32Array; // 4 bytes
  readonly elemId1: Float32Array; // 4 bytes
}

export type NonUniformPickTable = TextureHandle;

export interface PickTable {
  readonly uniform?: UniformPickTable;
  readonly nonUniform?: NonUniformPickTable;
}

const scratchUint32 = new Uint32Array(1);
const scratchBytes = new Uint8Array(scratchUint32.buffer);
function uint32ToFloatArray(value: number): Float32Array {
  scratchUint32[0] = value;
  const floats = new Float32Array(4);
  for (let i = 0; i < 4; i++)
    floats[i] = scratchBytes[i] / 255.0;

  return floats;
}

function createUniformPickTable(elemId: Id64): UniformPickTable {
  return {
    elemId0: uint32ToFloatArray(elemId.getLowUint32()),
    elemId1: uint32ToFloatArray(elemId.getHighUint32()),
  };
}

function createNonUniformPickTable(features: FeatureTable): NonUniformPickTable | undefined {
  const nFeatures = features.length;
  if (nFeatures <= 1) {
    assert(false);
    return undefined;
  }

  const dims = LUTDimensions.computeWidthAndHeight(nFeatures, 2);
  assert(dims.width * dims.height >= nFeatures);

  const bytes = new Uint8Array(dims.width * dims.height * 4);
  const ids = new Uint32Array(bytes.buffer);
  for (const entry of features.getArray()) {
    const elemId = entry.value.elementId;
    const index = entry.index;
    ids[index * 2] = elemId.getLowUint32();
    ids[index * 2 + 1] = elemId.getHighUint32();
  }

  return TextureHandle.createForData(dims.width, dims.height, bytes);
}

function createPickTable(features: FeatureTable): PickTable {
  if (!features.anyDefined)
    return {};
  else if (features.isUniform)
    return { uniform: createUniformPickTable(features.uniform!.elementId) };
  else
    return { nonUniform: createNonUniformPickTable(features) };
}

export function wantJointTriangles(lineWeight: number, is2d: boolean): boolean {
  // Joints are incredibly expensive. In 3d, only generate them if the line is sufficiently wide for them to be noticeable.
  const jointWidthThreshold = 5;
  return is2d || lineWeight > jointWidthThreshold;
}

export abstract class Graphic extends RenderGraphic {
  public abstract addCommands(_commands: RenderCommands): void;
  public addHiliteCommands(_commands: DrawCommands, _batch: Batch): void { assert(false); }
  public assignUniformFeatureIndices(_index: number): void { } // ###TODO: Implement for Primitive
  public toPrimitive(): Primitive | undefined { return undefined; }
  // public abstract setIsPixelMode(): void;
}

export class Batch extends Graphic {
  public readonly graphic: RenderGraphic;
  public readonly featureTable: FeatureTable;
  public readonly range: ElementAlignedBox3d;
  private _pickTable?: PickTable;
  private _overrides: FeatureOverrides[] = [];

  public constructor(graphic: RenderGraphic, features: FeatureTable, range: ElementAlignedBox3d) {
    super();
    this.graphic = graphic;
    this.featureTable = features;
    this.range = range;
  }

  // Note: This does not remove FeatureOverrides from the array, but rather disposes of the WebGL resources they contain
  public dispose() {
    dispose(this.graphic);
    for (const over of this._overrides) {
      over.target.onBatchDisposed(this);
      dispose(over);
    }
    this._overrides.length = 0;
  }

  public get pickTable(): PickTable | undefined {
    if (undefined === this._pickTable)
      this._pickTable = createPickTable(this.featureTable);

    return this._pickTable;
  }

  public addCommands(commands: RenderCommands): void { commands.addBatch(this); }

  public getOverrides(target: Target): FeatureOverrides {
    let ret: FeatureOverrides | undefined;

    for (const ovr of this._overrides) {
      if (ovr.target === target) {
        ret = ovr;
        break;
      }
    }

    if (undefined === ret) {
      ret = FeatureOverrides.createFromTarget(target);
      this._overrides.push(ret);
      target.addBatch(this);
      // ###TODO target.addBatch(*this);
      ret.initFromMap(this.featureTable);
    }

    ret.update(this.featureTable);
    return ret;
  }

  public onTargetDisposed(target: Target) {
    let index = 0;
    let foundIndex = -1;

    for (const ovr of this._overrides) {
      if (ovr.target === target) {
        foundIndex = index;
        break;
      }
      index++;
    }

    if (foundIndex > -1) {
      dispose(this._overrides[foundIndex]);
      this._overrides.splice(foundIndex, 1);
    }
  }
}

export class Branch extends Graphic {
  public readonly branch: GraphicBranch;
  public readonly localToWorldTransform: Transform;
  public readonly clips?: Clip.Volume;

  public constructor(branch: GraphicBranch, localToWorld: Transform = Transform.createIdentity(), clips?: ClipVector, viewFlags?: ViewFlags) {
    super();
    this.branch = branch;
    this.localToWorldTransform = localToWorld;
    this.clips = Clip.getClipVolume(clips);
    if (undefined !== viewFlags)
      branch.setViewFlags(viewFlags);
  }

  public dispose() { }

  public addCommands(commands: RenderCommands): void { commands.addBranch(this); }
  public assignUniformFeatureIndices(index: number): void {
    for (const entry of this.branch.entries) {
      (entry as Graphic).assignUniformFeatureIndices(index);
    }
  }
}

export class WorldDecorations extends Branch {
  public readonly overrides: Array<FeatureSymbology.Appearance | undefined> = [];

  public constructor(viewFlags: ViewFlags) { super(new GraphicBranch(), Transform.createIdentity(), undefined, viewFlags); }

  public init(decs: DecorationList): void {
    this.branch.clear();
    this.overrides.length = 0;
    for (const dec of decs.list) {
      this.branch.add(dec.graphic);
      this.overrides.push(dec.overrides);
    }
  }
}

export class GraphicsList extends Graphic {
<<<<<<< HEAD
  // Note: We assume the graphics array we get contains undisposed graphics to start
  constructor(public graphics: RenderGraphic[], iModel: IModelConnection) { super(iModel); }
=======
  constructor(public graphics: RenderGraphic[]) { super(); }
>>>>>>> 0301f67e

  public dispose() {
    for (const graphic of this.graphics)
      dispose(graphic);
    this.graphics.length = 0;
  }

  public addCommands(commands: RenderCommands): void {
    for (const graphic of this.graphics) {
      (graphic as Graphic).addCommands(commands);
    }
  }

  public addHiliteCommands(commands: DrawCommands, batch: Batch): void {
    for (const graphic of this.graphics) {
      (graphic as Graphic).addHiliteCommands(commands, batch);
    }
  }

  public assignUniformFeatureIndices(index: number): void {
    for (const gf of this.graphics) {
      (gf as Graphic).assignUniformFeatureIndices(index);
    }
  }
}<|MERGE_RESOLUTION|>--- conflicted
+++ resolved
@@ -3,12 +3,7 @@
  *--------------------------------------------------------------------------------------------*/
 /** @module WebGL */
 
-<<<<<<< HEAD
 import { assert, Id64, BeTimePoint, IndexedValue, IDisposable, dispose } from "@bentley/bentleyjs-core";
-import { IModelConnection } from "../../IModelConnection";
-=======
-import { assert, Id64, BeTimePoint, IndexedValue, IDisposable } from "@bentley/bentleyjs-core";
->>>>>>> 0301f67e
 import { ViewFlags, FeatureTable, Feature, ColorDef, ElementAlignedBox3d } from "@bentley/imodeljs-common";
 import { ClipVector, Transform } from "@bentley/geometry-core";
 import { Primitive } from "./Primitive";
@@ -540,12 +535,8 @@
 }
 
 export class GraphicsList extends Graphic {
-<<<<<<< HEAD
   // Note: We assume the graphics array we get contains undisposed graphics to start
-  constructor(public graphics: RenderGraphic[], iModel: IModelConnection) { super(iModel); }
-=======
   constructor(public graphics: RenderGraphic[]) { super(); }
->>>>>>> 0301f67e
 
   public dispose() {
     for (const graphic of this.graphics)
