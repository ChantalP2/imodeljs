/*---------------------------------------------------------------------------------------------
 * Copyright (c) 2018 Bentley Systems, Incorporated. All rights reserved.
 * Licensed under the MIT License. See LICENSE.md in the project root for license terms.
 *--------------------------------------------------------------------------------------------*/
/** @module Views */

import { assert, BeTimePoint, Id64, Id64Arg, Id64Set, Id64String, JsonUtils } from "@bentley/bentleyjs-core";
import {
  Angle,
  AxisOrder,
  ClipVector,
  Constant,
  Geometry,
  LowAndHighXY,
  LowAndHighXYZ,
  Map4d,
  Matrix3d,
  Plane3dByOriginAndUnitNormal,
  Point2d,
  Point3d,
  PolyfaceBuilder,
  Range3d,
  Ray3d,
  StrokeOptions,
  Transform,
  Vector2d,
  Vector3d,
  XAndY,
  XYAndZ,
  YawPitchRollAngles,
} from "@bentley/geometry-core";
import {
  AxisAlignedBox3d,
  Camera,
  ColorDef,
  Frustum,
  GraphicParams,
  Npc,
  RenderMaterial,
  SpatialViewDefinitionProps,
  SubCategoryAppearance,
  SubCategoryOverride,
  TextureMapping,
  ViewDefinition2dProps,
  ViewDefinition3dProps,
  ViewDefinitionProps,
  ViewFlags,
  ViewStateProps,
  AnalysisStyle,
} from "@bentley/imodeljs-common";
import { AuxCoordSystem2dState, AuxCoordSystem3dState, AuxCoordSystemSpatialState, AuxCoordSystemState } from "./AuxCoordSys";
import { CategorySelectorState } from "./CategorySelectorState";
import { DisplayStyle2dState, DisplayStyle3dState, DisplayStyleState } from "./DisplayStyleState";
import { ElementState } from "./EntityState";
import { IModelApp } from "./IModelApp";
import { IModelConnection } from "./IModelConnection";
import { ModelSelectorState } from "./ModelSelectorState";
import { GeometricModel2dState, GeometricModelState, TileTreeModelState } from "./ModelState";
import { RenderScheduleState } from "./RenderScheduleState";
import { NotifyMessageDetails, OutputMessagePriority } from "./NotificationManager";
import { GraphicType } from "./render/GraphicBuilder";
import { StandardView, StandardViewId } from "./StandardView";
import { TileTree } from "./tile/TileTree";
import { DecorateContext, SceneContext } from "./ViewContext";
import { Viewport } from "./Viewport";

/** Describes the orientation of the grid displayed within a [[Viewport]]. */
export const enum GridOrientationType {
  /** Oriented with the view. */
  View = 0,
  /** Top */
  WorldXY = 1, // Top
  /** Right */
  WorldYZ = 2, // Right
  /** Front */
  WorldXZ = 3, // Front
  /** Oriented by the [[AuxCoordSystem]] */
  AuxCoord = 4,
  /** @hidden
   * ###TODO not implemented - see ViewState.drawGrid.
   */
  GeoCoord = 5,
}

/** Describes the result of a viewing operation such as those exposed by [[ViewState]] and [[Viewport]]. */
export const enum ViewStatus {
  Success = 0,
  ViewNotInitialized,
  AlreadyAttached,
  NotAttached,
  DrawFailure,
  NotResized,
  ModelNotFound,
  InvalidWindow,
  MinWindow,
  MaxWindow,
  MaxZoom,
  MaxDisplayDepth,
  InvalidUpVector,
  InvalidTargetPoint,
  InvalidLens,
  InvalidViewport,
}

/**
 * Margins for white space to be left around view volumes for [[ViewState.lookAtVolume]].
 * Values mean "fraction of view size" and must be between 0 and .25.
 */
export class MarginPercent {
  constructor(public left: number, public top: number, public right: number, public bottom: number) {
    const limitMargin = (val: number) => (val < 0.0) ? 0.0 : (val > .25) ? .25 : val;
    this.left = limitMargin(left);
    this.top = limitMargin(top);
    this.right = limitMargin(right);
    this.bottom = limitMargin(bottom);
  }
}

/**
 * Stores information about sub-categories specific to a ViewState. Functions as a lazily-populated cache.
 */
export class ViewSubCategories {
  private readonly _byCategoryId = new Map<string, Id64Set>();
  private readonly _appearances = new Map<string, SubCategoryAppearance>();

  /** Get the Ids of all subcategories belonging to the category with the specified Id, or undefined if no such information is present. */
  public getSubCategories(categoryId: string): Id64Set | undefined { return this._byCategoryId.get(categoryId); }

  /** Get the base appearance of the subcategory with the specified Id, or undefined if no such information is present. */
  public getSubCategoryAppearance(subCategoryId: Id64String): SubCategoryAppearance | undefined { return this._appearances.get(subCategoryId.toString()); }

  /**
   * Asynchronously populates this cache with information about subcategories belonging to the specified set of categories.
   * This function is invoked on initial loading of a ViewState to obtain subcategory information for the set of
   * categories in the ViewState's [[CategorySelector]].
   */
  public async load(categoryIds: Set<string>, iModel: IModelConnection): Promise<void> {
    const where = [...categoryIds].join(",");
    if (0 === where.length)
      return Promise.resolve();

    const ecsql = "SELECT ECInstanceId as id, Parent.Id as parentId, Properties as appearance FROM BisCore.SubCategory WHERE Parent.Id IN (" + where + ")";
    return iModel.executeQuery(ecsql).then((rows: any[]) => this.loadFromRows(rows));
  }

  /**
   * If information for subcategories belonging to the specified categories is not present, enqueues an asynchronous request to load it.
   * This function is invoked by ViewState.changeCategoryDisplay() to ensure subcategory information is present for any newly-enabled
   * categories.
   */
  public async update(addedCategoryIds: Set<string>, iModel: IModelConnection): Promise<void> {
    let missing: Set<string> | undefined;
    for (const catId of addedCategoryIds) {
      if (undefined === this._byCategoryId.get(catId)) {
        if (undefined === missing)
          missing = new Set<string>();

        missing.add(catId);
      }
    }

    if (undefined !== missing)
      return this.load(missing, iModel);
    else
      return Promise.resolve();
  }

  private static createSubCategoryAppearance(json?: any) {
    let props: SubCategoryAppearance | undefined;
    if ("string" === typeof (json) && 0 < json.length)
      props = JSON.parse(json);

    return new SubCategoryAppearance(props);
  }

  private loadFromRows(rows: any[]): void {
    for (const row of rows)
      this.add(row.parentId as string, row.id as string, ViewSubCategories.createSubCategoryAppearance(row.appearance));
  }

  private add(categoryId: string, subCategoryId: string, appearance: SubCategoryAppearance) {
    let set = this._byCategoryId.get(categoryId);
    if (undefined === set)
      this._byCategoryId.set(categoryId, set = new Set<string>());

    set.add(subCategoryId);

    this._appearances.set(subCategoryId, appearance);
  }
}

/**
 * The front-end state of a [[ViewDefinition]] element.
 * A ViewState is typically associated with a [[Viewport]] to display the contents of the view on the screen.
 * * @see [Views]($docs/learning/frontend/Views.md)
 */
export abstract class ViewState extends ElementState {
<<<<<<< HEAD
    protected _featureOverridesDirty = true;
    protected _selectionSetDirty = true;
    private _auxCoordSystem?: AuxCoordSystemState;
    private _scheduleTime: number = 0.0;
    public description?: string;
    public isPrivate?: boolean;
    /** Time this ViewState was saved in view undo. */
    public undoTime?: BeTimePoint;
    /** A cache of information about subcategories belonging to categories present in this view's [[CategorySelectorState]].
     * It is populated on-demand as new categories are added to the selector.
     */
    public readonly subCategories = new ViewSubCategories();
    public static get className() { return "ViewDefinition"; }

    /** @hidden */
    protected constructor(props: ViewDefinitionProps, iModel: IModelConnection, public categorySelector: CategorySelectorState, public displayStyle: DisplayStyleState) {
        super(props, iModel);
        this.description = props.description;
        this.isPrivate = props.isPrivate;
        if (categorySelector instanceof ViewState) { // from clone, 3rd argument is source ViewState
            this.categorySelector = categorySelector.categorySelector.clone();
            this.displayStyle = categorySelector.displayStyle.clone();
            this.subCategories = categorySelector.subCategories; // NB: This is a cache. No reason to deep-copy.
        }
    }

    /**
     * Create a new ViewState object from a set of properties. Generally this is called internally by [[IModelConnection.Views.load]] after the properties
     * have been read from an iModel. But, it can also be used to create a ViewState in memory, from scratch or from properties stored elsewhere.
     */
    public static createFromProps(_props: ViewStateProps, _iModel: IModelConnection): ViewState | undefined { return undefined; }

    /** Get the ViewFlags from the [[DisplayStyleState]] of this ViewState.
     * @note Do not modify this object directly. Instead, use the setter as follows:
     *
     *  ```ts
     *  const flags = viewState.viewFlags.clone();
     *  flags.renderMode = RenderMode.SmoothShade; // or whatever alterations are desired
     *  viewState.viewFlags = flags;
     *  ```ts
     */
    public get viewFlags(): ViewFlags { return this.displayStyle.viewFlags; }
    /** Set the ViewFlags and mark them as dirty if they have changed. */
    public set viewFlags(newFlags: ViewFlags) {
        if (!this.viewFlags.equals(newFlags)) {
            this.setFeatureOverridesDirty();
            this.displayStyle.viewFlags = newFlags;
        }
    }
    /** Get the AnalysisDisplayProperties from the displayStyle of this ViewState. */
    public get AnalysisStyle(): AnalysisStyle | undefined { return this.displayStyle.analysisStyle; }

    /** Get the RenderSchedule.Script from the displayStyle ofthis viewState */
    public get scheduleScript(): RenderScheduleState.Script | undefined { return this.displayStyle.scheduleScript; }
    public get scheduleTime() { return this._scheduleTime; }
    public set scheduleTime(time: number) {
        if (this.scheduleTime !== time) {
            this._scheduleTime = time;
            if (undefined !== this.scheduleScript && this.scheduleScript.containsFeatureOverrides)
                this.setFeatureOverridesDirty();
        }
    }

    /** Determine whether this ViewState exactly matches another.
     * @see [[ViewState.equalState]] for determining broader equivalence of two ViewStates.
     */
    public equals(other: ViewState): boolean { return super.equals(other) && this.categorySelector.equals(other.categorySelector) && this.displayStyle.equals(other.displayStyle); }

    /** Determine whether this ViewState is equivalent to another for the purposes of display.
     * @see [[ViewState.equals]] for determining exact equality.
     */
    public equalState(other: ViewState): boolean {
        return (this.isPrivate === other.isPrivate &&
            this.categorySelector.id === other.categorySelector.id &&
            this.displayStyle.id === other.displayStyle.id &&
            this.categorySelector.equalState(other.categorySelector) &&
            this.displayStyle.equalState(other.displayStyle) &&
            JSON.stringify(this.getDetails()) === JSON.stringify(other.getDetails()));
    }

    public toJSON(): ViewDefinitionProps {
        const json = super.toJSON() as ViewDefinitionProps;
        json.categorySelectorId = this.categorySelector.id;
        json.displayStyleId = this.displayStyle.id;
        json.isPrivate = this.isPrivate;
        json.description = this.description;
        return json;
    }

    /** Asynchronously load any required data for this ViewState from the backend.
     * @note callers should await the Promise returned by this method before using this ViewState.
     * @see [Views]($docs/learning/frontend/Views.md)
     */
    public async load(): Promise<void> {
        this._auxCoordSystem = undefined;
        const acsId = this.getAuxiliaryCoordinateSystemId();
        if (Id64.isValid(acsId)) {
            const props = await this.iModel.elements.getProps(acsId);
            this._auxCoordSystem = AuxCoordSystemState.fromProps(props[0], this.iModel);
        }

        return this.subCategories.load(this.categorySelector.categories, this.iModel);
    }

    /** @hidden */
    /* ###TODO
    public cancelAllTileLoads(): void {
        this.forEachTileTreeModel((model) => {
            const tileTree = model.tileTree;
            if (tileTree !== undefined)
                tileTree.rootTile.cancelAllLoads();
        });
    }
    */

    /** @hidden */
    public get areAllTileTreesLoaded(): boolean {
        let allLoaded = true;
        this.forEachTileTreeModel((model) => {
            const loadStatus = model.loadStatus;
            if (loadStatus !== TileTree.LoadStatus.Loaded)
                allLoaded = false;
        });
        return allLoaded;
    }

    /** Get the name of the [[ViewDefinition]] from which this ViewState originated. */
    public get name(): string { return this.code.getValue(); }

    /** Get this view's background color. */
    public get backgroundColor(): ColorDef { return this.displayStyle.backgroundColor; }

    private _neverDrawn?: Id64Set;
    private _alwaysDrawn?: Id64Set;
    private _alwaysDrawnExclusive: boolean = false;

    /**
     * IDs of a set of elements which should not be rendered within this view.
     * @note Do not modify this set directly - use [[setNeverDrawn]] or [[clearNeverDrawn]] instead.
     * @note This set takes precedence over the [[alwaysDrawn]] set - if an element is present in both sets, it is never drawn.
     */
    public get neverDrawn(): Id64Set | undefined { return this._neverDrawn; }

    /**
     * IDs of a set of elements which should always be rendered within this view, regardless of category and subcategory visibility.
     * If the [[isAlwaysDrawnExclusive]] flag is also set, *only* those elements in this set will be drawn.
     * @note Do not modify this set directly - use [[setAlwaysDrawn]] or [[clearAlwaysDrawn]] instead.
     * @note The [[neverDrawn]] set takes precedence - if an element is present in both sets, it is never drawn.
     */
    public get alwaysDrawn(): Id64Set | undefined { return this._alwaysDrawn; }

    /** Clear the set of always-drawn elements.
     * @see [[alwaysDrawn]]
     */
    public clearAlwaysDrawn(): void {
        if (undefined !== this.alwaysDrawn && 0 < this.alwaysDrawn.size) {
            this.alwaysDrawn.clear();
            this._alwaysDrawnExclusive = false;
            this.setFeatureOverridesDirty();
        }
    }

    /** Clear the set of never-drawn elements.
     * @see [[neverDrawn]]
     */
    public clearNeverDrawn(): void {
        if (undefined !== this.neverDrawn && 0 < this.neverDrawn.size) {
            this.neverDrawn.clear();
            this.setFeatureOverridesDirty();
        }
    }

    /** Specify the IDs of a set of elements which should never be rendered within this view.
     * @see [[neverDrawn]].
     */
    public setNeverDrawn(ids: Id64Set): void {
        this._neverDrawn = ids;
        this.setFeatureOverridesDirty();
    }

    /** Specify the IDs of a set of elements which should always be rendered within this view, regardless of category and subcategory visibility.
     * @param ids The IDs of the elements to always draw.
     * @param exclusive If true, *only* the specified elements will be drawn.
     * @see [[alwaysDrawn]]
     * @see [[isAlwaysDrawnExclusive]]
     */
    public setAlwaysDrawn(ids: Id64Set, exclusive: boolean = false): void {
        this._alwaysDrawn = ids;
        this._alwaysDrawnExclusive = exclusive;
        this.setFeatureOverridesDirty();
    }

    /** Remove any [[SubCategoryOverride]] for the specified subcategory.
     * @param id The ID of the subcategory.
     * @see [[overrideSubCategory]]
     */
    public dropSubCategoryOverride(id: Id64String) {
        this.displayStyle.dropSubCategoryOverride(id);
=======
  protected _featureOverridesDirty = true;
  protected _selectionSetDirty = true;
  private _auxCoordSystem?: AuxCoordSystemState;
  private _scheduleTime: number = 0.0;
  public description?: string;
  public isPrivate?: boolean;
  /** Time this ViewState was saved in view undo. */
  public undoTime?: BeTimePoint;
  /** A cache of information about subcategories belonging to categories present in this view's [[CategorySelectorState]].
   * It is populated on-demand as new categories are added to the selector.
   */
  public readonly subCategories = new ViewSubCategories();
  public static get className() { return "ViewDefinition"; }

  /** @hidden */
  protected constructor(props: ViewDefinitionProps, iModel: IModelConnection, public categorySelector: CategorySelectorState, public displayStyle: DisplayStyleState) {
    super(props, iModel);
    this.description = props.description;
    this.isPrivate = props.isPrivate;
    if (categorySelector instanceof ViewState) { // from clone, 3rd argument is source ViewState
      this.categorySelector = categorySelector.categorySelector.clone();
      this.displayStyle = categorySelector.displayStyle.clone();
      this.subCategories = categorySelector.subCategories; // NB: This is a cache. No reason to deep-copy.
    }
  }

  /**
   * Create a new ViewState object from a set of properties. Generally this is called internally by [[IModelConnection.Views.load]] after the properties
   * have been read from an iModel. But, it can also be used to create a ViewState in memory, from scratch or from properties stored elsewhere.
   */
  public static createFromProps(_props: ViewStateProps, _iModel: IModelConnection): ViewState | undefined { return undefined; }

  /** Get the ViewFlags from the [[DisplayStyleState]] of this ViewState.
   * @note Do not modify this object directly. Instead, use the setter as follows:
   *
   *  ```ts
   *  const flags = viewState.viewFlags.clone();
   *  flags.renderMode = RenderMode.SmoothShade; // or whatever alterations are desired
   *  viewState.viewFlags = flags;
   *  ```ts
   */
  public get viewFlags(): ViewFlags { return this.displayStyle.viewFlags; }
  /** Set the ViewFlags and mark them as dirty if they have changed. */
  public set viewFlags(newFlags: ViewFlags) {
    if (!this.viewFlags.equals(newFlags)) {
      this.setFeatureOverridesDirty();
      this.displayStyle.viewFlags = newFlags;
    }
  }
  /** Get the AnalysisDisplayProperties from the displayStyle of this ViewState. */
  public get AnalysisStyle(): AnalysisStyle | undefined { return this.displayStyle.analysisStyle; }

  /** Get the RenderSchedule.Script from the displayStyle ofthis viewState */
  public get scheduleScript(): RenderScheduleState.Script | undefined { return this.displayStyle.scheduleScript; }
  public get scheduleTime() { return this._scheduleTime; }
  public set scheduleTime(time: number) {
    if (this.scheduleTime !== time) {
      this._scheduleTime = time;
      if (undefined !== this.scheduleScript && this.scheduleScript.containsFeatureOverrides)
>>>>>>> 868e2834
        this.setFeatureOverridesDirty();
    }
  }

  /** Determine whether this ViewState exactly matches another.
   * @see [[ViewState.equalState]] for determining broader equivalence of two ViewStates.
   */
  public equals(other: ViewState): boolean { return super.equals(other) && this.categorySelector.equals(other.categorySelector) && this.displayStyle.equals(other.displayStyle); }

  /** Determine whether this ViewState is equivalent to another for the purposes of display.
   * @see [[ViewState.equals]] for determining exact equality.
   */
  public equalState(other: ViewState): boolean {
    return (this.isPrivate === other.isPrivate &&
      this.categorySelector.id === other.categorySelector.id &&
      this.displayStyle.id === other.displayStyle.id &&
      this.categorySelector.equalState(other.categorySelector) &&
      this.displayStyle.equalState(other.displayStyle) &&
      JSON.stringify(this.getDetails()) === JSON.stringify(other.getDetails()));
  }

  public toJSON(): ViewDefinitionProps {
    const json = super.toJSON() as ViewDefinitionProps;
    json.categorySelectorId = this.categorySelector.id;
    json.displayStyleId = this.displayStyle.id;
    json.isPrivate = this.isPrivate;
    json.description = this.description;
    return json;
  }

  /** Asynchronously load any required data for this ViewState from the backend.
   * @note callers should await the Promise returned by this method before using this ViewState.
   * @see [Views]($docs/learning/frontend/Views.md)
   */
  public async load(): Promise<void> {
    this._auxCoordSystem = undefined;
    const acsId = this.getAuxiliaryCoordinateSystemId();
    if (Id64.isValid(acsId)) {
      const props = await this.iModel.elements.getProps(acsId);
      this._auxCoordSystem = AuxCoordSystemState.fromProps(props[0], this.iModel);
    }

    return this.subCategories.load(this.categorySelector.categories, this.iModel);
  }

  /** @hidden */
  public cancelAllTileLoads(): void {
    this.forEachTileTreeModel((model) => {
      const tileTree = model.tileTree;
      if (tileTree !== undefined)
        tileTree.rootTile.cancelAllLoads();
    });
  }

  /** @hidden */
  public get areAllTileTreesLoaded(): boolean {
    let allLoaded = true;
    this.forEachTileTreeModel((model) => {
      const loadStatus = model.loadStatus;
      if (loadStatus !== TileTree.LoadStatus.Loaded)
        allLoaded = false;
    });
    return allLoaded;
  }

  /** Get the name of the [[ViewDefinition]] from which this ViewState originated. */
  public get name(): string { return this.code.getValue(); }

  /** Get this view's background color. */
  public get backgroundColor(): ColorDef { return this.displayStyle.backgroundColor; }

  private _neverDrawn?: Id64Set;
  private _alwaysDrawn?: Id64Set;
  private _alwaysDrawnExclusive: boolean = false;

  /**
   * IDs of a set of elements which should not be rendered within this view.
   * @note Do not modify this set directly - use [[setNeverDrawn]] or [[clearNeverDrawn]] instead.
   * @note This set takes precedence over the [[alwaysDrawn]] set - if an element is present in both sets, it is never drawn.
   */
  public get neverDrawn(): Id64Set | undefined { return this._neverDrawn; }

  /**
   * IDs of a set of elements which should always be rendered within this view, regardless of category and subcategory visibility.
   * If the [[isAlwaysDrawnExclusive]] flag is also set, *only* those elements in this set will be drawn.
   * @note Do not modify this set directly - use [[setAlwaysDrawn]] or [[clearAlwaysDrawn]] instead.
   * @note The [[neverDrawn]] set takes precedence - if an element is present in both sets, it is never drawn.
   */
  public get alwaysDrawn(): Id64Set | undefined { return this._alwaysDrawn; }

  /** Clear the set of always-drawn elements.
   * @see [[alwaysDrawn]]
   */
  public clearAlwaysDrawn(): void {
    if (undefined !== this.alwaysDrawn && 0 < this.alwaysDrawn.size) {
      this.alwaysDrawn.clear();
      this._alwaysDrawnExclusive = false;
      this.setFeatureOverridesDirty();
    }
  }

  /** Clear the set of never-drawn elements.
   * @see [[neverDrawn]]
   */
  public clearNeverDrawn(): void {
    if (undefined !== this.neverDrawn && 0 < this.neverDrawn.size) {
      this.neverDrawn.clear();
      this.setFeatureOverridesDirty();
    }
  }

  /** Specify the IDs of a set of elements which should never be rendered within this view.
   * @see [[neverDrawn]].
   */
  public setNeverDrawn(ids: Id64Set): void {
    this._neverDrawn = ids;
    this.setFeatureOverridesDirty();
  }

  /** Specify the IDs of a set of elements which should always be rendered within this view, regardless of category and subcategory visibility.
   * @param ids The IDs of the elements to always draw.
   * @param exclusive If true, *only* the specified elements will be drawn.
   * @see [[alwaysDrawn]]
   * @see [[isAlwaysDrawnExclusive]]
   */
  public setAlwaysDrawn(ids: Id64Set, exclusive: boolean = false): void {
    this._alwaysDrawn = ids;
    this._alwaysDrawnExclusive = exclusive;
    this.setFeatureOverridesDirty();
  }

  /** Remove any [[SubCategoryOverride]] for the specified subcategory.
   * @param id The ID of the subcategory.
   * @see [[overrideSubCategory]]
   */
  public dropSubCategoryOverride(id: Id64String) {
    this.displayStyle.dropSubCategoryOverride(id);
    this.setFeatureOverridesDirty();
  }

  /** Override the symbology of geometry belonging to a specific subcategory when rendered within this view.
   * @param id The ID of the subcategory.
   * @param ovr The symbology overrides to apply to all geometry belonging to the specified subcategory.
   * @see [[dropSubCategoryOverride]]
   */
  public overrideSubCategory(id: Id64String, ovr: SubCategoryOverride) {
    this.displayStyle.overrideSubCategory(id, ovr);
    this.setFeatureOverridesDirty();
  }

  /** Query the symbology overrides applied to geometry belonging to a specific subcategory when rendered within this view.
   * @param id The ID of the subcategory.
   * @return The symbology overrides applied to all geometry belonging to the specified subcategory, or undefined if no such overrides exist.
   * @see [[overrideSubCategory]]
   */
  public getSubCategoryOverride(id: Id64String): SubCategoryOverride | undefined { return this.displayStyle.getSubCategoryOverride(id); }

  /** Query the symbology with which geometry belonging to a specific subcategory is rendered within this view.
   * Every [[SubCategory]] defines a base symbology independent of any [[ViewState]].
   * If a [[SubCategoryOverride]] has been applied to the subcategory within the context of this [[ViewState]], it will be applied to the subcategory's base symbology.
   * @param id The ID of the subcategory.
   * @return The symbology of the subcategory within this view, including any overrides.
   * @see [[overrideSubCategory]]
   */
  public getSubCategoryAppearance(id: Id64String): SubCategoryAppearance {
    const app = this.subCategories.getSubCategoryAppearance(id);
    if (undefined === app)
      return SubCategoryAppearance.defaults;

    const ovr = this.getSubCategoryOverride(id);
    return undefined !== ovr ? ovr.override(app) : app;
  }

  /** @hidden */
  public isSubCategoryVisible(id: Id64String): boolean {
    const app = this.subCategories.getSubCategoryAppearance(id.toString());
    if (undefined === app)
      return false;

    const ovr = this.getSubCategoryOverride(id);
    if (undefined === ovr || undefined === ovr.invisible)
      return !app.invisible;
    else
      return !ovr.invisible;
  }

  /** Returns true if the set of elements in the [[alwaysDrawn]] set are the *only* elements rendered within this view. */
  public get isAlwaysDrawnExclusive(): boolean { return this._alwaysDrawnExclusive; }

  /**
   * Enable or disable display of elements belonging to a set of categories specified by ID.
   * Visibility of individual subcategories belonging to a category can be controlled separately through the use of [[SubCategoryOverride]]s.
   * By default, enabling display of a category does not affect display of subcategories thereof which have been overridden to be invisible.
   * @param categories The ID(s) of the categories to which the change should be applied. No other categories will be affected.
   * @param display Whether or not elements on the specified categories should be displayed in the view.
   * @param enableAllSubCategories Specifies that when enabling display for a category, all of its subcategories should also be displayed even if they are overridden to be invisible.
   */
  public changeCategoryDisplay(categories: Id64Arg, display: boolean, enableAllSubCategories: boolean = false): void {
    if (display) {
      this.categorySelector.addCategories(categories);
      const categoryIds = Id64.toIdSet(categories);
      this.subCategories.update(categoryIds, this.iModel).then(() => { // tslint:disable-line:no-floating-promises
        this.setFeatureOverridesDirty();
        if (enableAllSubCategories) {
          for (const categoryId of categoryIds) {
            const subCategoryIds = this.subCategories.getSubCategories(categoryId);
            if (undefined !== subCategoryIds) {
              for (const subCategoryId of subCategoryIds)
                this.changeSubCategoryDisplay(subCategoryId, true);
            }
          }
        }
      });
    } else {
      this.categorySelector.dropCategories(categories);
    }

    this.setFeatureOverridesDirty();
  }

  private changeSubCategoryDisplay(subCategoryId: Id64String, display: boolean): void {
    const app = this.subCategories.getSubCategoryAppearance(subCategoryId);
    if (undefined === app)
      return; // category is not enabled or subcategory does not exist

    const curOvr = this.getSubCategoryOverride(subCategoryId);
    const isAlreadyVisible = undefined !== curOvr && undefined !== curOvr.invisible ? !curOvr.invisible : !app.invisible;
    if (isAlreadyVisible === display)
      return;

    // Preserve existing overrides - just flip the visibility flag.
    const json = undefined !== curOvr ? curOvr.toJSON() : {};
    json.invisible = !display;
    this.overrideSubCategory(subCategoryId, SubCategoryOverride.fromJSON(json));
  }

  /** Returns true if the set of elements returned by GetAlwaysDrawn() are the *only* elements rendered by this view */
  public get areFeatureOverridesDirty(): boolean { return this._featureOverridesDirty; }
  /** @hidden */
  public get isSelectionSetDirty(): boolean { return this._selectionSetDirty; }

  /** Mark the [[FeatureSymbology.Overrides]] associated with this view as "dirty".
   * Typically this is handled internally.
   * Conditions that may cause the overrides to become dirty include:
   *  - Toggling the display of a category within the view.
   *  - Changing the symbology associated with a [[SubCategory]] within the view by adding a [[SubCategoryOverride]]
   *  - Changes in some application state that affects the [[AddFeatureOverrides]] function registered with [[Viewport]].
   * The next time the [[Viewport]] associated with this [[ViewState]] is rendered, the symbology overrides will be regenerated if they have been marked "dirty".
   */
  public setFeatureOverridesDirty(dirty: boolean = true): void { this._featureOverridesDirty = dirty; }
  /** @hidden */
  public setSelectionSetDirty(dirty: boolean = true): void { this._selectionSetDirty = dirty; }
  public is3d(): this is ViewState3d { return this instanceof ViewState3d; }
  public isSpatialView(): this is SpatialViewState { return this instanceof SpatialViewState; }
  /** Returns true if [[ViewTool]]s are allowed to operate in three dimensions on this view. */
  public abstract allow3dManipulations(): boolean;
  /** @hidden */
  public abstract createAuxCoordSystem(acsName: string): AuxCoordSystemState;
  /** Get the extents of this view in [[CoordSystem.World]] coordinates. */
  public abstract getViewedExtents(): AxisAlignedBox3d;
  /** Compute a range in [[CoordSystem.World]] coordinates that tightly encloses the contents of this view.
   * @see [[FitViewTool]].
   */
  public abstract computeFitRange(): Range3d;

  /** Override this if you want to perform some logic on each iteration of the render loop.
   * @hidden
   */
  public abstract onRenderFrame(_viewport: Viewport): void;

  /** Returns true if this view displays the contents of a [[Model]] specified by ID. */
  public abstract viewsModel(modelId: Id64String): boolean;

  /** Get the origin of this view in [[CoordSystem.World]] coordinates. */
  public abstract getOrigin(): Point3d;

  /** Get the extents of this view in [[CoordSystem.World]] coordinates. */
  public abstract getExtents(): Vector3d;

  /** Get the 3x3 ortho-normal Matrix3d for this view. */
  public abstract getRotation(): Matrix3d;

  /** Set the origin of this view in [[CoordSystem.World]] coordinates. */
  public abstract setOrigin(viewOrg: Point3d): void;

  /** Set the extents of this view in [[CoordSystem.World]] coordinates. */
  public abstract setExtents(viewDelta: Vector3d): void;

  /** Change the rotation of the view.
   * @note viewRot must be ortho-normal. For 2d views, only the rotation angle about the z axis is used.
   */
  public abstract setRotation(viewRot: Matrix3d): void;

  /** Execute a function on each viewed model */
  public abstract forEachModel(func: (model: GeometricModelState) => void): void;

  /** Execute a function on each viewed model */
  public forEachTileTreeModel(func: (model: TileTreeModelState) => void): void { this.forEachModel((model: GeometricModelState) => func(model)); }
  /** @hidden */
  public createScene(context: SceneContext): void {
    this.forEachTileTreeModel((model: TileTreeModelState) => this.addModelToScene(model, context));

  }

  /** @hidden */
  public createTerrain(context: SceneContext): void {
    if (undefined !== this.displayStyle.backgroundMapPlane)
      this.displayStyle.backgroundMap.addToScene(context);
  }

  /** @hidden */
  public createClassification(context: SceneContext): void { this.forEachModel((model: GeometricModelState) => this.addModelClassifierToScene(model, context)); }

  /** Add view-specific decorations. The base implementation draws the grid. Subclasses must invoke super.decorate()
   * @hidden
   */
  public decorate(context: DecorateContext): void {
    this.drawGrid(context);
    if (undefined !== this.displayStyle.backgroundMapPlane)
      this.displayStyle.backgroundMap.decorate(context);
  }

  /** @hidden */
  public static getStandardViewMatrix(id: StandardViewId): Matrix3d { return StandardView.getStandardRotation(id); }

  /** Orient this view to one of the [[StandardView]] rotations. */
  public setStandardRotation(id: StandardViewId) { this.setRotation(ViewState.getStandardViewMatrix(id)); }

  /** Get the target point of the view. If there is no camera, center is returned. */
  public getTargetPoint(result?: Point3d): Point3d { return this.getCenter(result); }

  /**  Get the point at the geometric center of the view. */
  public getCenter(result?: Point3d): Point3d {
    const delta = this.getRotation().transpose().multiplyVector(this.getExtents());
    return this.getOrigin().plusScaled(delta, 0.5, result);
  }

  /** @hidden */
  public drawGrid(context: DecorateContext): void {
    const vp = context.viewport;
    if (!vp.isGridOn)
      return;

    const orientation = this.getGridOrientation();

    if (GridOrientationType.AuxCoord === orientation) {
      this.auxiliaryCoordinateSystem.drawGrid(context);
      return;
    } else if (GridOrientationType.GeoCoord === orientation) {
      // NEEDSWORK...
    }

    const isoGrid = false;
    const gridsPerRef = this.getGridsPerRef();
    const spacing = Point2d.createFrom(this.getGridSpacing());
    const origin = Point3d.create();
    const matrix = Matrix3d.createIdentity();
    const fixedRepsAuto = Point2d.create();

    this.getGridSettings(vp, origin, matrix, orientation);
    context.drawStandardGrid(origin, matrix, spacing, gridsPerRef, isoGrid, orientation !== GridOrientationType.View ? fixedRepsAuto : undefined);
  }

  /** @hidden */
  public computeWorldToNpc(viewRot?: Matrix3d, inOrigin?: Point3d, delta?: Vector3d): { map: Map4d | undefined, frustFraction: number } {
    if (viewRot === undefined) viewRot = this.getRotation();
    const xVector = viewRot.rowX();
    const yVector = viewRot.rowY();
    const zVector = viewRot.rowZ();

    if (delta === undefined) delta = this.getExtents();
    if (inOrigin === undefined) inOrigin = this.getOrigin();

    let frustFraction = 1.0;
    let xExtent: Vector3d;
    let yExtent: Vector3d;
    let zExtent: Vector3d;
    let origin: Point3d;

    // Compute root vectors along edges of view frustum.
    if (this.is3d() && this.isCameraOn) {
      const camera = this.camera;
      const eyeToOrigin = Vector3d.createStartEnd(camera.eye, inOrigin); // vector from origin on backplane to eye
      viewRot.multiplyVectorInPlace(eyeToOrigin);                        // align with view coordinates.

      const focusDistance = camera.focusDist;
      let zDelta = delta.z;
      let zBack = eyeToOrigin.z;              // Distance from eye to backplane.
      let zFront = zBack + zDelta;            // Distance from eye to frontplane.

      if (zFront / zBack < Viewport.nearScale24) {
        const maximumBackClip = 10000 * Constant.oneKilometer;
        if (-zBack > maximumBackClip) {
          zBack = -maximumBackClip;
          eyeToOrigin.z = zBack;
        }

        zFront = zBack * Viewport.nearScale24;
        zDelta = zFront - eyeToOrigin.z;
      }

      // z out back of eye ===> origin z coordinates are negative.  (Back plane more negative than front plane)
      const backFraction = -zBack / focusDistance;    // Perspective fraction at back clip plane.
      const frontFraction = -zFront / focusDistance;  // Perspective fraction at front clip plane.
      frustFraction = frontFraction / backFraction;

      // delta.x,delta.y are view rectangle sizes at focus distance.  Scale to back plane:
      xExtent = xVector.scale(delta.x * backFraction);   // xExtent at back == delta.x * backFraction.
      yExtent = yVector.scale(delta.y * backFraction);   // yExtent at back == delta.y * backFraction.

      // Calculate the zExtent in the View coordinate system.
      zExtent = new Vector3d(eyeToOrigin.x * (frontFraction - backFraction), eyeToOrigin.y * (frontFraction - backFraction), zDelta);
      viewRot.multiplyTransposeVectorInPlace(zExtent);   // rotate back to root coordinates.

      origin = new Point3d(
        eyeToOrigin.x * backFraction,   // Calculate origin in eye coordinates
        eyeToOrigin.y * backFraction,
        eyeToOrigin.z);

      viewRot.multiplyTransposeVectorInPlace(origin);  // Rotate back to root coordinates
      origin.plus(camera.eye, origin); // Add the eye point.
    } else {
      origin = inOrigin;
      xExtent = xVector.scale(delta.x);
      yExtent = yVector.scale(delta.y);
      zExtent = zVector.scale(delta.z);
    }

    // calculate the root-to-npc mapping (using expanded frustum)
    return { map: Map4d.createVectorFrustum(origin, xExtent, yExtent, zExtent, frustFraction), frustFraction };
  }

  /**
   * Calculate the world coordinate Frustum from the parameters of this ViewState.
   * @param result Optional Frustum to hold result. If undefined a new Frustum is created.
   * @returns The 8-point Frustum with the corners of this ViewState, or undefined if the parameters are invalid.
   */
  public calculateFrustum(result?: Frustum): Frustum | undefined {
    const val = this.computeWorldToNpc();
    if (undefined === val.map)
      return undefined;

    const box = result ? result.initNpc() : new Frustum();
    val.map.transform1.multiplyPoint3dArrayQuietNormalize(box.points);
    return box;
  }

  /**
   * Initialize the origin, extents, and rotation from an existing Frustum
   * This function is commonly used in the implementation of [[ViewTool]]s as follows:
   *  1. Obtain the ViewState's initial frustum.
   *  2. Modify the frustum based on user input.
   *  3. Update the ViewState to match the modified frustum.
   * @param frustum the input Frustum.
   * @return Success if the frustum was successfully updated, or an appropriate error code.
   */
  public setupFromFrustum(inFrustum: Frustum): ViewStatus {
    const frustum = inFrustum.clone(); // make sure we don't modify input frustum
    frustum.fixPointOrder();
    const frustPts = frustum.points;
    const viewOrg = frustPts[Npc.LeftBottomRear];

    // frustumX, frustumY, frustumZ are vectors along edges of the frustum. They are NOT unit vectors.
    // X and Y should be perpendicular, and Z should be right handed.
    const frustumX = Vector3d.createFrom(frustPts[Npc.RightBottomRear].minus(viewOrg));
    const frustumY = Vector3d.createFrom(frustPts[Npc.LeftTopRear].minus(viewOrg));
    const frustumZ = Vector3d.createFrom(frustPts[Npc.LeftBottomFront].minus(viewOrg));

    const frustMatrix = Matrix3d.createRigidFromColumns(frustumX, frustumY, AxisOrder.XYZ);
    if (!frustMatrix)
      return ViewStatus.InvalidWindow;

    // if we're close to one of the standard views, adjust to it to remove any "fuzz"
    StandardView.adjustToStandardRotation(frustMatrix);

    const xDir = frustMatrix.getColumn(0);
    const yDir = frustMatrix.getColumn(1);
    const zDir = frustMatrix.getColumn(2);

    // set up view Rotation matrix as rows of frustum matrix.
    const viewRot = frustMatrix.inverse();
    if (!viewRot)
      return ViewStatus.InvalidWindow;

    // Left handed frustum?
    const zSize = zDir.dotProduct(frustumZ);
    if (zSize < 0.0)
      return ViewStatus.InvalidWindow;

    const viewDiagRoot = new Vector3d();
    viewDiagRoot.plus2Scaled(xDir, xDir.dotProduct(frustumX), yDir, yDir.dotProduct(frustumY), viewDiagRoot);  // vectors on the back plane
    viewDiagRoot.plusScaled(zDir, zSize, viewDiagRoot);       // add in z vector perpendicular to x,y

    // use center of frustum and view diagonal for origin. Original frustum may not have been orthogonal
    frustum.getCenter().plusScaled(viewDiagRoot, -0.5, viewOrg);

    // delta is in view coordinates
    const viewDelta = viewRot.multiplyVector(viewDiagRoot);
    const validSize = this.validateViewDelta(viewDelta, false);
    if (validSize !== ViewStatus.Success)
      return validSize;

    this.setOrigin(viewOrg);
    this.setExtents(viewDelta);
    this.setRotation(viewRot);
    return ViewStatus.Success;
  }

  /** Get the largest and smallest values allowed for the extents for this ViewState
   * @returns an object with members {min, max}
   */
  public abstract getExtentLimits(): { min: number, max: number };
  public setDisplayStyle(style: DisplayStyleState) { this.displayStyle = style; }
  public getDetails(): any { if (!this.jsonProperties.viewDetails) this.jsonProperties.viewDetails = new Object(); return this.jsonProperties.viewDetails; }

  /** @hidden */
  protected adjustAspectRatio(windowAspect: number): void {
    const extents = this.getExtents();
    const viewAspect = extents.x / extents.y;
    windowAspect *= this.getAspectRatioSkew();

    if (Math.abs(1.0 - (viewAspect / windowAspect)) < 1.0e-9)
      return;

    const oldDelta = extents.clone();
    if (viewAspect > windowAspect)
      extents.y = extents.x / windowAspect;
    else
      extents.x = extents.y * windowAspect;

    let origin = this.getOrigin();
    const trans = Transform.createOriginAndMatrix(Point3d.createZero(), this.getRotation());
    const newOrigin = trans.multiplyPoint3d(origin);

    newOrigin.x += ((oldDelta.x - extents.x) / 2.0);
    newOrigin.y += ((oldDelta.y - extents.y) / 2.0);

    origin = trans.inverse()!.multiplyPoint3d(newOrigin);
    this.setOrigin(origin);
    this.setExtents(extents);
  }

  /** @hidden */
  public showFrustumErrorMessage(status: ViewStatus): void {
    let key: string;
    switch (status) {
      case ViewStatus.InvalidWindow: key = "InvalidWindow"; break;
      case ViewStatus.MaxWindow: key = "MaxWindow"; break;
      case ViewStatus.MinWindow: key = "MinWindow"; break;
      case ViewStatus.MaxZoom: key = "MaxZoom"; break;
      default:
        return;
    }
    IModelApp.notifications.outputMessage(new NotifyMessageDetails(OutputMessagePriority.Error, IModelApp.i18n.translate("Viewing." + key)));
  }

  /** @hidden */
  public validateViewDelta(delta: Vector3d, messageNeeded?: boolean): ViewStatus {
    const limit = this.getExtentLimits();
    let error = ViewStatus.Success;

    const limitWindowSize = (v: number, ignoreError: boolean) => {
      if (v < limit.min) {
        v = limit.min;
        if (!ignoreError)
          error = ViewStatus.MinWindow;
      } else if (v > limit.max) {
        v = limit.max;
        if (!ignoreError)
          error = ViewStatus.MaxWindow;
      }
      return v;
    };

    delta.x = limitWindowSize(delta.x, false);
    delta.y = limitWindowSize(delta.y, false);
    delta.z = limitWindowSize(delta.z, true);   // We ignore z error messages for the sake of 2D views

    if (messageNeeded && error !== ViewStatus.Success)
      this.showFrustumErrorMessage(error);

    return error;
  }

  /** Returns the view detail associated with the specified name, or undefined if none such exists.
   * @hidden
   */
  public peekDetail(name: string): any { return this.getDetails()[name]; }

  /** Get the current value of a view detail. If not present, returns an empty object.
   * @hidden
   */
  public getDetail(name: string): any { const v = this.getDetails()[name]; return v ? v : {}; }

  /** Change the value of a view detail.
   * @hidden
   */
  public setDetail(name: string, value: any) { this.getDetails()[name] = value; }

  /** Remove a view detail.
   * @hidden
   */
  public removeDetail(name: string) { delete this.getDetails()[name]; }

  /** Set the CategorySelector for this view. */
  public setCategorySelector(categories: CategorySelectorState) { this.categorySelector = categories; }

  /** get the auxiliary coordinate system state object for this ViewState. */
  public get auxiliaryCoordinateSystem(): AuxCoordSystemState {
    if (!this._auxCoordSystem)
      this._auxCoordSystem = this.createAuxCoordSystem("");
    return this._auxCoordSystem;
  }

  /** Get the ID of the auxiliary coordinate system for this ViewState */
  public getAuxiliaryCoordinateSystemId(): Id64String { return Id64.fromJSON(this.getDetail("acs")); }

  /** Set or clear the AuxiliaryCoordinateSystem for this view.
   * @param acs the new AuxiliaryCoordinateSystem for this view. If undefined, no AuxiliaryCoordinateSystem will be used.
   */
  public setAuxiliaryCoordinateSystem(acs?: AuxCoordSystemState) {
    this._auxCoordSystem = acs;
    if (acs)
      this.setDetail("acs", acs.id);
    else
      this.removeDetail("acs");
  }

  /** Determine whether the specified Category is displayed in this view */
  public viewsCategory(id: Id64String): boolean { return this.categorySelector.isCategoryViewed(id); }

  /**  Get the aspect ratio (width/height) of this view */
  public getAspectRatio(): number { const extents = this.getExtents(); return extents.x / extents.y; }

  /** Get the aspect ratio skew (x/y, usually 1.0) that is used to exaggerate one axis of the view. */
  public getAspectRatioSkew(): number { return JsonUtils.asDouble(this.getDetail("aspectSkew"), 1.0); }

  /** Set the aspect ratio skew (x/y) for this view. To remove aspect ratio skew, pass 1.0 for val. */
  public setAspectRatioSkew(val: number) {
    if (!val || val === 1.0) {
      this.removeDetail("aspectSkew");
    } else {
      this.setDetail("aspectSkew", val);
    }
  }

  /** Get the unit vector that points in the view X (left-to-right) direction.
   * @param result optional Vector3d to be used for output. If undefined, a new object is created.
   */
  public getXVector(result?: Vector3d): Vector3d { return this.getRotation().getRow(0, result); }

  /** Get the unit vector that points in the view Y (bottom-to-top) direction.
   * @param result optional Vector3d to be used for output. If undefined, a new object is created.
   */
  public getYVector(result?: Vector3d): Vector3d { return this.getRotation().getRow(1, result); }

  /** Get the unit vector that points in the view Z (front-to-back) direction.
   * @param result optional Vector3d to be used for output. If undefined, a new object is created.
   */
  public getZVector(result?: Vector3d): Vector3d { return this.getRotation().getRow(2, result); }

  /** Set or clear the clipping volume for this view.
   * @param clip the new clipping volume. If undefined, clipping is removed from view.
   */
  public setViewClip(clip?: ClipVector) {
    if (clip && clip.isValid)
      this.setDetail("clip", clip.toJSON());
    else
      this.removeDetail("clip");
  }

  /** Get the clipping volume for this view, if defined */
  public getViewClip(): ClipVector | undefined {
    const clip = this.peekDetail("clip");
    if (clip === undefined)
      return undefined;
    const clipVector = ClipVector.fromJSON(clip);
    return clipVector.isValid ? clipVector : undefined;
  }

  /** Set the grid settings for this view */
  public setGridSettings(orientation: GridOrientationType, spacing: Point2d, gridsPerRef: number): void {
    switch (orientation) {
      case GridOrientationType.WorldYZ:
      case GridOrientationType.WorldXZ:
        if (!this.is3d())
          return;
        break;

      case GridOrientationType.GeoCoord:
        if (!this.isSpatialView())
          return;
        break;
    }

    const details = this.getDetails();
    JsonUtils.setOrRemoveNumber(details, "gridOrient", orientation, GridOrientationType.WorldXY);
    JsonUtils.setOrRemoveNumber(details, "gridPerRef", gridsPerRef, 10);
    JsonUtils.setOrRemoveNumber(details, "gridSpaceX", spacing.x, 1.0);
    JsonUtils.setOrRemoveNumber(details, "gridSpaceY", spacing.y, spacing.x);
  }

  /** Populate the given origin and rotation with information from the grid settings from the grid orientation. */
  public getGridSettings(vp: Viewport, origin: Point3d, rMatrix: Matrix3d, orientation: GridOrientationType) {
    // start with global origin (for spatial views) and identity matrix
    rMatrix.setIdentity();
    origin.setFrom(vp.view.isSpatialView() ? vp.view.iModel.globalOrigin : Point3d.create());

    switch (orientation) {
      case GridOrientationType.View: {
        const centerWorld = Point3d.create(0.5, 0.5, 0.5);
        vp.npcToWorld(centerWorld, centerWorld);

        rMatrix.setFrom(vp.rotation);
        rMatrix.multiplyXYZtoXYZ(origin, origin);
        origin.z = centerWorld.z;
        rMatrix.multiplyTransposeVectorInPlace(origin);
        break;
      }
      case GridOrientationType.WorldXY:
        break;
      case GridOrientationType.WorldYZ: {
        const rowX = rMatrix.getRow(0);
        const rowY = rMatrix.getRow(1);
        const rowZ = rMatrix.getRow(2);
        rMatrix.setRow(0, rowY);
        rMatrix.setRow(1, rowZ);
        rMatrix.setRow(2, rowX);
        break;
      }
      case GridOrientationType.WorldXZ: {
        const rowX = rMatrix.getRow(0);
        const rowY = rMatrix.getRow(1);
        const rowZ = rMatrix.getRow(2);
        rMatrix.setRow(0, rowX);
        rMatrix.setRow(1, rowZ);
        rMatrix.setRow(2, rowY);
        break;
      }
    }
  }

  /** Get the grid settings for this view */
  public getGridOrientation(): GridOrientationType { return JsonUtils.asInt(this.getDetail("gridOrient"), GridOrientationType.WorldXY); }
  public getGridsPerRef(): number { return JsonUtils.asInt(this.getDetail("gridPerRef"), 10); }
  public getGridSpacing(): XAndY {
    const x = JsonUtils.asInt(this.getDetail("gridSpaceX"), 1.0);
    return { x, y: JsonUtils.asInt(this.getDetail("gridSpaceY"), x) };
  }
  /**
   * Change the volume that this view displays, keeping its current rotation.
   * @param volume The new volume, in world-coordinates, for the view. The resulting view will show all of worldVolume, by fitting a
   * view-axis-aligned bounding box around it. For views that are not aligned with the world coordinate system, this will sometimes
   * result in a much larger volume than worldVolume.
   * @param aspect The X/Y aspect ratio of the view into which the result will be displayed. If the aspect ratio of the volume does not
   * match aspect, the shorter axis is lengthened and the volume is centered. If aspect is undefined, no adjustment is made.
   * @param margin The amount of "white space" to leave around the view volume (which essentially increases the volume
   * of space shown in the view.) If undefined, no additional white space is added.
   * @note for 2d views, only the X and Y values of volume are used.
   */
  public lookAtVolume(volume: LowAndHighXYZ | LowAndHighXY, aspect?: number, margin?: MarginPercent) {
    const rangeBox = Frustum.fromRange(volume).points;
    this.getRotation().multiplyVectorArrayInPlace(rangeBox);
    return this.lookAtViewAlignedVolume(Range3d.createArray(rangeBox), aspect, margin);
  }

  /**
   * look at a volume of space defined by a range in view local coordinates, keeping its current rotation.
   * @param volume The new volume, in view-coordinates, for the view. The resulting view will show all of volume.
   * @param aspect The X/Y aspect ratio of the view into which the result will be displayed. If the aspect ratio of the volume does not
   * match aspect, the shorter axis is lengthened and the volume is centered. If aspect is undefined, no adjustment is made.
   * @param margin The amount of "white space" to leave around the view volume (which essentially increases the volume
   * of space shown in the view.) If undefined, no additional white space is added.
   * @see lookAtVolume
   */
  public lookAtViewAlignedVolume(volume: Range3d, aspect?: number, margin?: MarginPercent) {
    if (volume.isNull) // make sure volume is valid
      return;

    const viewRot = this.getRotation();
    const newOrigin = volume.low.clone();
    let newDelta = Vector3d.createStartEnd(volume.low, volume.high);

    const minimumDepth = Constant.oneMillimeter;
    if (newDelta.z < minimumDepth) {
      newOrigin.z -= (minimumDepth - newDelta.z) / 2.0;
      newDelta.z = minimumDepth;
    }

    let origNewDelta = newDelta.clone();

    const isCameraOn: boolean = this.is3d() && this.isCameraOn;
    if (isCameraOn) {
      // If the camera is on, the only way to guarantee we can see the entire volume is to set delta at the front plane, not focus plane.
      // That generally causes the view to be too large (objects in it are too small), since we can't tell whether the objects are at
      // the front or back of the view. For this reason, don't attempt to add any "margin" to camera views.
    } else if (margin) {
      // compute how much space we'll need for both of X and Y margins in root coordinates
      const wPercent = margin.left + margin.right;
      const hPercent = margin.top + margin.bottom;

      const marginHorizontal = wPercent / (1 - wPercent) * newDelta.x;
      const marginVert = hPercent / (1 - hPercent) * newDelta.y;

      // compute left and bottom margins in root coordinates
      const marginLeft = margin.left / (1 - wPercent) * newDelta.x;
      const marginBottom = margin.bottom / (1 - hPercent) * newDelta.y;

      // add the margins to the range
      newOrigin.x -= marginLeft;
      newOrigin.y -= marginBottom;
      newDelta.x += marginHorizontal;
      newDelta.y += marginVert;

      // don't fix the origin due to changes in delta here
      origNewDelta = newDelta.clone();
    } else {
      newDelta.scale(1.04, newDelta); // default "dilation"
    }

    if (isCameraOn) {
      // make sure that the zDelta is large enough so that entire model will be visible from any rotation
      const diag = newDelta.magnitudeXY();
      if (diag > newDelta.z)
        newDelta.z = diag;
    }

    this.validateViewDelta(newDelta, true);

    this.setExtents(newDelta);
    if (aspect)
      this.adjustAspectRatio(aspect);

    newDelta = this.getExtents();

    newOrigin.x -= (newDelta.x - origNewDelta.x) / 2.0;
    newOrigin.y -= (newDelta.y - origNewDelta.y) / 2.0;
    newOrigin.z -= (newDelta.z - origNewDelta.z) / 2.0;

    viewRot.multiplyTransposeVectorInPlace(newOrigin);
    this.setOrigin(newOrigin);

    if (!this.is3d())
      return;

    const cameraDef: Camera = this.camera;
    cameraDef.validateLens();
    // move the camera back so the entire x,y range is visible at front plane
    const frontDist = Math.max(newDelta.x, newDelta.y) / (2.0 * Math.tan(cameraDef.getLensAngle().radians / 2.0));
    const backDist = frontDist + newDelta.z;

    cameraDef.setFocusDistance(frontDist); // do this even if the camera isn't currently on.
    this.centerEyePoint(backDist); // do this even if the camera isn't currently on.
    this.verifyFocusPlane(); // changes delta/origin
  }

  private addModelToScene(model: TileTreeModelState, context: SceneContext): void {
    model.loadTileTree();
    const tileTree = model.tileTree;
    if (undefined !== tileTree) {
      tileTree.drawScene(context);
    }
  }
  private addModelClassifierToScene(model: GeometricModelState, context: SceneContext): void {
    if (model.jsonProperties.classifiers === undefined)
      return;
    for (const classifier of model.jsonProperties.classifiers) {
      if (classifier.isActive) {
        const classifierModel = this.iModel.models.getLoaded(classifier.modelId) as GeometricModelState;
        if (undefined !== classifierModel) {
          classifierModel.loadTileTree(true, classifier.expand);
          if (undefined !== classifierModel.classifierTileTree)
            classifierModel.classifierTileTree.drawScene(context);
        }
      }
    }
  }

  /**
   * Set the rotation of this ViewState to the supplied rotation, by rotating it about a point.
   * @param rotation The new rotation matrix for this ViewState.
   * @param point The point to rotate about. If undefined, use the [[getTargetPoint]].
   */
  public setRotationAboutPoint(rotation: Matrix3d, point?: Point3d): void {
    if (undefined === point)
      point = this.getTargetPoint();

    const inverse = rotation.clone().inverse();
    if (undefined === inverse)
      return;

    const targetMatrix = inverse.multiplyMatrixMatrix(this.getRotation());
    const worldTransform = Transform.createFixedPointAndMatrix(point, targetMatrix);
    const frustum = this.calculateFrustum();
    if (undefined !== frustum) {
      frustum.multiply(worldTransform);
      this.setupFromFrustum(frustum);
    }
  }
}

/** Defines the state of a view of 3d models.
 * @see [ViewState Parameters]($docs/learning/frontend/views#viewstate-parameters)
 */
export abstract class ViewState3d extends ViewState {
  /** True if the camera is valid. */
  protected _cameraOn: boolean;
  /** The lower left back corner of the view frustum. */
  public readonly origin: Point3d;
  /** The extent of the view frustum. */
  public readonly extents: Vector3d;
  /** Rotation of the view frustum. */
  public readonly rotation: Matrix3d;
  /** The camera used for this view. */
  public readonly camera: Camera;
  /** Minimum distance for front plane */
  public forceMinFrontDist = 0.0;
  /** @hidden */
  public static get className() { return "ViewDefinition3d"; }
  public onRenderFrame(_viewport: Viewport): void { }
  public allow3dManipulations(): boolean { return true; }
  public constructor(props: ViewDefinition3dProps, iModel: IModelConnection, categories: CategorySelectorState, displayStyle: DisplayStyle3dState) {
    super(props, iModel, categories, displayStyle);
    this._cameraOn = JsonUtils.asBool(props.cameraOn);
    this.origin = Point3d.fromJSON(props.origin);
    this.extents = Vector3d.fromJSON(props.extents);
    this.rotation = YawPitchRollAngles.fromJSON(props.angles).toMatrix3d();
    assert(this.rotation.isRigid());
    this.camera = new Camera(props.camera);
  }

  public toJSON(): ViewDefinition3dProps {
    const val = super.toJSON() as ViewDefinition3dProps;
    val.cameraOn = this._cameraOn;
    val.origin = this.origin;
    val.extents = this.extents;
    val.angles = YawPitchRollAngles.createFromMatrix3d(this.rotation)!.toJSON();
    assert(undefined !== val.angles, "rotMatrix is illegal");
    val.camera = this.camera;
    return val;
  }

  public equalState(other: ViewState3d): boolean {
    if (!this.origin.isAlmostEqual(other.origin) || !this.extents.isAlmostEqual(other.extents) || !this.rotation.isAlmostEqual(other.rotation))
      return false;

    if (this.isCameraOn !== other.isCameraOn)
      return false;

    if (this.isCameraOn && this.camera.equals(other.camera)) // ###TODO: should this be less precise equality?
      return false;

    return super.equalState(other);
  }

  public get isCameraOn(): boolean { return this._cameraOn; }
  public setupFromFrustum(frustum: Frustum): ViewStatus {
    const stat = super.setupFromFrustum(frustum);
    if (ViewStatus.Success !== stat)
      return stat;

    this.turnCameraOff();
    const frustPts = frustum.points;

    // use comparison of back, front plane X sizes to indicate camera or flat view ...
    const xBack = frustPts[Npc.LeftBottomRear].distance(frustPts[Npc.RightBottomRear]);
    const xFront = frustPts[Npc.LeftBottomFront].distance(frustPts[Npc.RightBottomFront]);

    const flatViewFractionTolerance = 1.0e-6;
    if (xFront > xBack * (1.0 + flatViewFractionTolerance))
      return ViewStatus.InvalidWindow;

    // see if the frustum is tapered, and if so, set up camera eyepoint and adjust viewOrg and delta.
    const compression = xFront / xBack;
    if (compression >= (1.0 - flatViewFractionTolerance))
      return ViewStatus.Success;

    // the frustum has perspective, turn camera on
    let viewOrg = frustPts[Npc.LeftBottomRear];
    const viewDelta = this.getExtents().clone();
    const zDir = this.getZVector();
    const frustumZ = viewOrg.vectorTo(frustPts[Npc.LeftBottomFront]);
    const frustOrgToEye = frustumZ.scale(1.0 / (1.0 - compression));
    const eyePoint = viewOrg.plus(frustOrgToEye);

    const backDistance = frustOrgToEye.dotProduct(zDir);         // distance from eye to back plane of frustum
    const focusDistance = backDistance - (viewDelta.z / 2.0);
    const focalFraction = focusDistance / backDistance;           // ratio of focus plane distance to back plane distance

    viewOrg = eyePoint.plus2Scaled(frustOrgToEye, -focalFraction, zDir, focusDistance - backDistance);    // now project that point onto back plane
    viewDelta.x *= focalFraction;                                  // adjust view delta for x and y so they are also at focus plane
    viewDelta.y *= focalFraction;

    this.setEyePoint(eyePoint);
    this.setFocusDistance(focusDistance);
    this.setOrigin(viewOrg);
    this.setExtents(viewDelta);
    this.setLensAngle(this.calcLensAngle());
    this.enableCamera();
    return ViewStatus.Success;
  }

  protected static calculateMaxDepth(delta: Vector3d, zVec: Vector3d): number {
    const depthRatioLimit = 1.0E8;          // Limit for depth Ratio.
    const maxTransformRowRatio = 1.0E5;
    const minXYComponent = Math.min(Math.abs(zVec.x), Math.abs(zVec.y));
    const maxDepthRatio = (0.0 === minXYComponent) ? depthRatioLimit : Math.min((maxTransformRowRatio / minXYComponent), depthRatioLimit);
    return Math.max(delta.x, delta.y) * maxDepthRatio;
  }

  public getOrigin(): Point3d { return this.origin; }
  public getExtents(): Vector3d { return this.extents; }
  public getRotation(): Matrix3d { return this.rotation; }
  public setOrigin(origin: XYAndZ) { this.origin.setFrom(origin); }
  public setExtents(extents: XYAndZ) { this.extents.setFrom(extents); }
  public setRotation(rot: Matrix3d) { this.rotation.setFrom(rot); }
  /** @hidden */
  protected enableCamera(): void { if (this.supportsCamera()) this._cameraOn = true; }
  public supportsCamera(): boolean { return true; }
  public minimumFrontDistance() { return Math.max(15.2 * Constant.oneCentimeter, this.forceMinFrontDist); }
  public isEyePointAbove(elevation: number): boolean { return !this._cameraOn ? (this.getZVector().z > 0) : (this.getEyePoint().z > elevation); }

  public getDisplayStyle3d() { return this.displayStyle as DisplayStyle3dState; }

  /**
   * Turn the camera off for this view. After this call, the camera parameters in this view definition are ignored and views that use it will
   * display with an orthographic (infinite focal length) projection of the view volume from the view direction.
   * @note To turn the camera back on, call #lookAt
   */
  public turnCameraOff() { this._cameraOn = false; }

  /** Determine whether the camera is valid for this view */
  public get isCameraValid() { return this.camera.isValid; }

  /** Calculate the lens angle formed by the current delta and focus distance */
  public calcLensAngle(): Angle {
    const maxDelta = Math.max(this.extents.x, this.extents.y);
    return Angle.createRadians(2.0 * Math.atan2(maxDelta * 0.5, this.camera.getFocusDistance()));
  }

  /** Get the target point of the view. If there is no camera, view center is returned. */
  public getTargetPoint(result?: Point3d): Point3d {
    if (!this._cameraOn)
      return super.getTargetPoint(result);

    const viewZ = this.getRotation().getRow(2);
    return this.getEyePoint().plusScaled(viewZ, -1.0 * this.getFocusDistance(), result);
  }

  /**
   * Position the camera for this view and point it at a new target point.
   * @param eyePoint The new location of the camera.
   * @param targetPoint The new location to which the camera should point. This becomes the center of the view on the focus plane.
   * @param upVector A vector that orients the camera's "up" (view y). This vector must not be parallel to the vector from eye to target.
   * @param newExtents  The new size (width and height) of the view rectangle. The view rectangle is on the focus plane centered on the targetPoint.
   * If newExtents is undefined, the existing size is unchanged.
   * @param frontDistance The distance from the eyePoint to the front plane. If undefined, the existing front distance is used.
   * @param backDistance The distance from the eyePoint to the back plane. If undefined, the existing back distance is used.
   * @returns A [[ViewStatus]] indicating whether the camera was successfully positioned.
   * @note If the aspect ratio of viewDelta does not match the aspect ratio of a Viewport into which this view is displayed, it will be
   * adjusted when the [[Viewport]] is synchronized from this view.
   */
  public lookAt(eyePoint: XYAndZ, targetPoint: XYAndZ, upVector: Vector3d, newExtents?: XAndY, frontDistance?: number, backDistance?: number): ViewStatus {
    const eye = new Point3d(eyePoint.x, eyePoint.y, eyePoint.z);
    const yVec = upVector.normalize();
    if (!yVec) // up vector zero length?
      return ViewStatus.InvalidUpVector;

    const zVec = Vector3d.createStartEnd(targetPoint, eye); // z defined by direction from eye to target
    const focusDist = zVec.normalizeWithLength(zVec).mag; // set focus at target point
    const minFrontDist = this.minimumFrontDistance();

    if (focusDist <= minFrontDist) // eye and target are too close together
      return ViewStatus.InvalidTargetPoint;

    const xVec = new Vector3d();
    if (yVec.crossProduct(zVec).normalizeWithLength(xVec).mag < Geometry.smallMetricDistance)
      return ViewStatus.InvalidUpVector;    // up is parallel to z

    if (zVec.crossProduct(xVec).normalizeWithLength(yVec).mag < Geometry.smallMetricDistance)
      return ViewStatus.InvalidUpVector;

    // we now have rows of the rotation matrix
    const rotation = Matrix3d.createRows(xVec, yVec, zVec);

    backDistance = backDistance ? backDistance : this.getBackDistance();
    frontDistance = frontDistance ? frontDistance : this.getFrontDistance();

    const delta = newExtents ? new Vector3d(Math.abs(newExtents.x), Math.abs(newExtents.y), this.extents.z) : this.extents.clone();

    frontDistance = Math.max(frontDistance!, (.5 * Constant.oneMeter));
    backDistance = Math.max(backDistance!, focusDist + (.5 * Constant.oneMeter));

    if (backDistance < focusDist) // make sure focus distance is in front of back distance.
      backDistance = focusDist + Constant.oneMillimeter;

    if (frontDistance > focusDist)
      frontDistance = focusDist - minFrontDist;

    if (frontDistance < minFrontDist)
      frontDistance = minFrontDist;

    delta.z = (backDistance! - frontDistance);

    const frontDelta = delta.scale(frontDistance / focusDist);
    const stat = this.validateViewDelta(frontDelta, false); // validate window size on front (smallest) plane
    if (ViewStatus.Success !== stat)
      return stat;

    if (delta.z > ViewState3d.calculateMaxDepth(delta, zVec)) // make sure we're not zoomed out too far
      return ViewStatus.MaxDisplayDepth;

    // The origin is defined as the lower left of the view rectangle on the focus plane, projected to the back plane.
    // Start at eye point, and move to center of back plane, then move left half of width. and down half of height
    const origin = eye.plus3Scaled(zVec, -backDistance!, xVec, -0.5 * delta.x, yVec, -0.5 * delta.y);

    this.setEyePoint(eyePoint);
    this.setRotation(rotation);
    this.setFocusDistance(focusDist);
    this.setOrigin(origin);
    this.setExtents(delta);
    this.setLensAngle(this.calcLensAngle());
    this.enableCamera();
    return ViewStatus.Success;
  }

  /**
   * Position the camera for this view and point it at a new target point, using a specified lens angle.
   * @param eyePoint The new location of the camera.
   * @param targetPoint The new location to which the camera should point. This becomes the center of the view on the focus plane.
   * @param upVector A vector that orients the camera's "up" (view y). This vector must not be parallel to the vector from eye to target.
   * @param fov The angle, in radians, that defines the field-of-view for the camera. Must be between .0001 and pi.
   * @param frontDistance The distance from the eyePoint to the front plane. If undefined, the existing front distance is used.
   * @param backDistance The distance from the eyePoint to the back plane. If undefined, the existing back distance is used.
   * @returns Status indicating whether the camera was successfully positioned. See values at [[ViewStatus]] for possible errors.
   * @note The aspect ratio of the view remains unchanged.
   */
  public lookAtUsingLensAngle(eyePoint: Point3d, targetPoint: Point3d, upVector: Vector3d, fov: Angle, frontDistance?: number, backDistance?: number): ViewStatus {
    const focusDist = eyePoint.vectorTo(targetPoint).magnitude();   // Set focus at target point

    if (focusDist <= Constant.oneMillimeter)       // eye and target are too close together
      return ViewStatus.InvalidTargetPoint;

    if (fov.radians < .0001 || fov.radians > Math.PI)
      return ViewStatus.InvalidLens;

    const extent = 2.0 * Math.tan(fov.radians / 2.0) * focusDist;
    const delta = Vector2d.create(this.extents.x, this.extents.y);
    const longAxis = Math.max(delta.x, delta.y);
    delta.scale(extent / longAxis, delta);

    return this.lookAt(eyePoint, targetPoint, upVector, delta, frontDistance, backDistance);
  }

  /**
   * Move the camera relative to its current location by a distance in camera coordinates.
   * @param distance to move camera. Length is in world units, direction relative to current camera orientation.
   * @returns Status indicating whether the camera was successfully positioned. See values at [[ViewStatus]] for possible errors.
   */
  public moveCameraLocal(distance: Vector3d): ViewStatus {
    const distWorld = this.getRotation().multiplyTransposeVector(distance);
    return this.moveCameraWorld(distWorld);
  }

  /**
   * Move the camera relative to its current location by a distance in world coordinates.
   * @param distance in world units.
   * @returns Status indicating whether the camera was successfully positioned. See values at [[ViewStatus]] for possible errors.
   */
  public moveCameraWorld(distance: Vector3d): ViewStatus {
    if (!this._cameraOn) {
      this.origin.plus(distance, this.origin);
      return ViewStatus.Success;
    }

    const newTarget = this.getTargetPoint().plus(distance);
    const newEyePt = this.getEyePoint().plus(distance);
    return this.lookAt(newEyePt, newTarget, this.getYVector());
  }

  /**
   * Rotate the camera from its current location about an axis relative to its current orientation.
   * @param angle The angle to rotate the camera.
   * @param axis The axis about which to rotate the camera. The axis is a direction relative to the current camera orientation.
   * @param aboutPt The point, in world coordinates, about which the camera is rotated. If aboutPt is undefined, the camera rotates in place
   *  (i.e. about the current eyePoint).
   * @note Even though the axis is relative to the current camera orientation, the aboutPt is in world coordinates, \b not relative to the camera.
   * @returns Status indicating whether the camera was successfully positioned. See values at [[ViewStatus]] for possible errors.
   */
  public rotateCameraLocal(angle: Angle, axis: Vector3d, aboutPt?: Point3d): ViewStatus {
    const axisWorld = this.getRotation().multiplyTransposeVector(axis);
    return this.rotateCameraWorld(angle, axisWorld, aboutPt);
  }

  /**
   * Rotate the camera from its current location about an axis in world coordinates.
   * @param angle The angle to rotate the camera.
   * @param axis The world-based axis (direction) about which to rotate the camera.
   * @param aboutPt The point, in world coordinates, about which the camera is rotated. If aboutPt is undefined, the camera rotates in place
   *  (i.e. about the current eyePoint).
   * @returns Status indicating whether the camera was successfully positioned. See values at [[ViewStatus]] for possible errors.
   */
  public rotateCameraWorld(angle: Angle, axis: Vector3d, aboutPt?: Point3d): ViewStatus {
    const about = aboutPt ? aboutPt : this.getEyePoint();
    const rotation = Matrix3d.createRotationAroundVector(axis, angle);
    if (!rotation)
      return ViewStatus.InvalidUpVector;    // Invalid axis given
    const trans = Transform.createFixedPointAndMatrix(about, rotation);
    const newTarget = trans.multiplyPoint3d(this.getTargetPoint());
    const upVec = rotation!.multiplyVector(this.getYVector());
    return this.lookAt(this.getEyePoint(), newTarget, upVec);
  }

  /** Get the distance from the eyePoint to the front plane for this view. */
  public getFrontDistance(): number { return this.getBackDistance() - this.extents.z; }

  /** Get the distance from the eyePoint to the back plane for this view. */
  public getBackDistance(): number {
    // backDist is the z component of the vector from the origin to the eyePoint .
    const eyeOrg = this.origin.vectorTo(this.getEyePoint());
    this.getRotation().multiplyVector(eyeOrg, eyeOrg);
    return eyeOrg.z;
  }

  /**
   * Place the eyepoint of the camera so it is aligned with the center of the view. This removes any 1-point perspective skewing that may be
   * present in the current view.
   * @param backDistance If defined, the new the distance from the eyepoint to the back plane. Otherwise the distance from the
   * current eyepoint is used.
   */
  public centerEyePoint(backDistance?: number): void {
    const eyePoint = this.getExtents().scale(0.5);
    eyePoint.z = backDistance ? backDistance : this.getBackDistance();
    const eye = this.getRotation().multiplyTransposeXYZ(eyePoint.x, eyePoint.y, eyePoint.z);
    this.camera.setEyePoint(this.getOrigin().plus(eye));
  }

  /** Center the focus distance of the camera halfway between the front plane and the back plane, keeping the eyepoint,
   * lens angle, rotation, back distance, and front distance unchanged.
   * @note The focus distance, origin, and delta values are modified, but the view encloses the same volume and appears visually unchanged.
   */
  public centerFocusDistance(): void {
    const backDist = this.getBackDistance();
    const frontDist = this.getFrontDistance();
    const eye = this.getEyePoint();
    const target = eye.plusScaled(this.getZVector(), frontDist - backDist);
    this.lookAtUsingLensAngle(eye, target, this.getYVector(), this.getLensAngle(), frontDist, backDist);
  }

  /** Ensure the focus plane lies between the front and back planes. If not, center it. */
  public verifyFocusPlane(): void {
    if (!this._cameraOn)
      return;

    let backDist = this.getBackDistance();
    const frontDist = backDist - this.extents.z;
    const camera = this.camera;
    const extents = this.extents;
    const rot = this.rotation;

    if (backDist <= 0.0 || frontDist <= 0.0) {
      // the camera location is invalid. Set it based on the view range.
      const tanAngle = Math.tan(camera.lens.radians / 2.0);
      backDist = extents.z / tanAngle;
      camera.setFocusDistance(backDist / 2);
      this.centerEyePoint(backDist);
      return;
    }

    const focusDist = camera.focusDist;
    if (focusDist > frontDist && focusDist < backDist)
      return;

    // put it halfway between front and back planes
    camera.setFocusDistance((extents.z / 2.0) + frontDist);

    // moving the focus plane means we have to adjust the origin and delta too (they're on the focus plane, see diagram above)
    const ratio = camera.focusDist / focusDist;
    extents.x *= ratio;
    extents.y *= ratio;
    camera.eye.plus3Scaled(rot.rowZ(), -backDist, rot.rowX(), -0.5 * extents.x, rot.rowY(), -0.5 * extents.y, this.origin); // this centers the camera too
  }

  /** Get the current location of the eyePoint for camera in this view. */
  public getEyePoint(): Point3d { return this.camera.eye; }

  /** Get the lens angle for this view. */
  public getLensAngle(): Angle { return this.camera.lens; }

  /** Set the lens angle for this view.
   *  @param angle The new lens angle in radians. Must be greater than 0 and less than pi.
   *  @note This does not change the view's current field-of-view. Instead, it changes the lens that will be used if the view
   *  is subsequently modified and the lens angle is used to position the eyepoint.
   *  @note To change the field-of-view (i.e. "zoom") of a view, pass a new viewDelta to #lookAt
   */
  public setLensAngle(angle: Angle): void { this.camera.setLensAngle(angle); }

  /** Change the location of the eyePoint for the camera in this view.
   * @param pt The new eyepoint.
   * @note This method is generally for internal use only. Moving the eyePoint arbitrarily can result in skewed or illegal perspectives.
   * The most common method for user-level camera positioning is #lookAt.
   */
  public setEyePoint(pt: XYAndZ): void { this.camera.setEyePoint(pt); }

  /** Set the focus distance for this view.
   *  @note Changing the focus distance changes the plane on which the delta.x and delta.y values lie. So, changing focus distance
   *  without making corresponding changes to delta.x and delta.y essentially changes the lens angle, causing a "zoom" effect
   */
  public setFocusDistance(dist: number): void { this.camera.setFocusDistance(dist); }

  /**  Get the distance from the eyePoint to the focus plane for this view. */
  public getFocusDistance(): number { return this.camera.focusDist; }
  public createAuxCoordSystem(acsName: string): AuxCoordSystemState { return AuxCoordSystem3dState.createNew(acsName, this.iModel); }

  public decorate(context: DecorateContext): void {
    super.decorate(context);
    this.drawSkyBox(context);
    this.drawGroundPlane(context);
  }

  /** @hidden */
  protected drawSkyBox(context: DecorateContext): void {
    const style3d = this.getDisplayStyle3d();
    if (!style3d.environment.sky.display)
      return;

    const vp = context.viewport;
    const skyBoxParams = style3d.loadSkyBoxParams(vp.target.renderSystem);
    if (undefined !== skyBoxParams) {
      const skyBoxGraphic = IModelApp.renderSystem.createSkyBox(skyBoxParams);
      context.setSkyBox(skyBoxGraphic!);
    }
  }

  /** Returns the ground elevation taken from the environment added with the global z position of this imodel. */
  public getGroundElevation(): number {
    const env = this.getDisplayStyle3d().environment;
    return env.ground.elevation + this.iModel.globalOrigin.z;
  }

  /** Return the ground extents, which will originate either from the viewport frustum or the extents of the imodel. */
  public getGroundExtents(vp?: Viewport): AxisAlignedBox3d {
    const displayStyle = this.getDisplayStyle3d();
    const extents = new AxisAlignedBox3d();
    if (!displayStyle.environment.ground.display)
      return extents; // Ground plane is not enabled

    const elevation = this.getGroundElevation();

    if (undefined !== vp) {
      const viewRay = Ray3d.create(Point3d.create(), vp.rotation.rowZ());
      const xyPlane = Plane3dByOriginAndUnitNormal.create(Point3d.create(0, 0, elevation), Vector3d.create(0, 0, 1));

      // first determine whether the ground plane is displayed in the view
      const worldFrust = vp.getFrustum();
      for (const point of worldFrust.points) {
        viewRay.origin = point;   // We never modify the reference
        const xyzPoint = Point3d.create();
        const param = viewRay.intersectionWithPlane(xyPlane!, xyzPoint);
        if (param === undefined)
          return extents;   // View does not show ground plane
      }
    }

    extents.setFrom(this.iModel.projectExtents);
    extents.low.z = extents.high.z = elevation;

    const center = extents.low.interpolate(.5, extents.high);

    const radius = extents.low.distance(extents.high);
    extents.setNull();
    extents.extendPoint(center);  // Extents now contains single point
    extents.low.addScaledInPlace(Vector3d.create(-1, -1, -1), radius);
    extents.high.addScaledInPlace(Vector3d.create(1, 1, 1), radius);
    extents.low.z = extents.high.z = elevation;
    return extents;
  }

  /** @hidden */
  protected drawGroundPlane(context: DecorateContext): void {
    const extents = this.getGroundExtents(context.viewport);
    if (extents.isNull) {
      return;
    }

    const ground = this.getDisplayStyle3d().environment.ground;
    if (!ground.display)
      return;

    const points: Point3d[] = [extents.low.clone(), extents.low.clone(), extents.high.clone(), extents.high.clone()];
    points[1].x = extents.high.x;
    points[3].x = extents.low.x;

    const aboveGround = this.isEyePointAbove(extents.low.z);
    const gradient = ground.getGroundPlaneGradient(aboveGround);
    const texture = context.viewport.target.renderSystem.getGradientTexture(gradient, this.iModel);
    if (!texture)
      return;

    const matParams = new RenderMaterial.Params();
    matParams.diffuseColor = ColorDef.white;
    matParams.shadows = false;
    matParams.ambient = 1;
    matParams.diffuse = 0;

    const mapParams = new TextureMapping.Params();
    const transform = new TextureMapping.Trans2x3(0, 1, 0, 1, 0, 0);
    mapParams.textureMatrix = transform;
    mapParams.textureMatrix.setTransform();
    matParams.textureMapping = new TextureMapping(texture, mapParams);
    const material = context.viewport.target.renderSystem.createMaterial(matParams, this.iModel);
    if (!material)
      return;

    const params = new GraphicParams();
    params.setLineColor(gradient.keys[0].color);
    params.setFillColor(ColorDef.white);  // Fill should be set to opaque white for gradient texture...
    params.material = material;

    const builder = context.createGraphicBuilder(GraphicType.WorldDecoration);
    builder.activateGraphicParams(params);

    /// ### TODO: Until we have more support in geometry package for tracking UV coordinates of higher level geometry
    // we will use a PolyfaceBuilder here to add the ground plane as a quad, claim the polyface, and then send that to the GraphicBuilder
    const strokeOptions = new StrokeOptions();
    strokeOptions.needParams = true;
    const polyfaceBuilder = PolyfaceBuilder.create(strokeOptions);
    polyfaceBuilder.toggleReversedFacetFlag();
    const uvParams: Point2d[] = [Point2d.create(0, 0), Point2d.create(1, 0), Point2d.create(1, 1), Point2d.create(0, 1)];
    polyfaceBuilder.addQuadFacet(points, uvParams);
    const polyface = polyfaceBuilder.claimPolyface(false);

    builder.addPolyface(polyface, true);
    context.addDecorationFromBuilder(builder);
  }
}

/** Defines a view of one or more SpatialModels.
 * The list of viewed models is stored by the ModelSelector.
 */
export class SpatialViewState extends ViewState3d {
  public modelSelector: ModelSelectorState;

  public static createFromProps(props: ViewStateProps, iModel: IModelConnection): ViewState | undefined {
    const cat = new CategorySelectorState(props.categorySelectorProps, iModel);
    const displayStyleState = new DisplayStyle3dState(props.displayStyleProps, iModel);
    const modelSelectorState = new ModelSelectorState(props.modelSelectorProps!, iModel);

    // use "new this" so subclasses are correct.
    return new this(props.viewDefinitionProps as SpatialViewDefinitionProps, iModel, cat, displayStyleState, modelSelectorState);
  }

  constructor(props: SpatialViewDefinitionProps, iModel: IModelConnection, arg3: CategorySelectorState, displayStyle: DisplayStyle3dState, modelSelector: ModelSelectorState) {
    super(props, iModel, arg3, displayStyle);
    this.modelSelector = modelSelector;
    if (arg3 instanceof SpatialViewState) { // from clone
      this.modelSelector = arg3.modelSelector.clone();
    }
  }
  public equals(other: SpatialViewState): boolean { return super.equals(other) && this.modelSelector.equals(other.modelSelector); }

  public equalState(other: SpatialViewState): boolean {
    if (!super.equalState(other))
      return false;

    if (this.modelSelector.id !== other.modelSelector.id)
      return false;

    return this.modelSelector.equalState(other.modelSelector);
  }

  public static get className() { return "SpatialViewDefinition"; }
  public createAuxCoordSystem(acsName: string): AuxCoordSystemState { return AuxCoordSystemSpatialState.createNew(acsName, this.iModel); }
  public getExtentLimits() { return { min: Constant.oneMillimeter, max: Constant.diameterOfEarth }; }

  public computeFitRange(): AxisAlignedBox3d {
    // Loop over the current models in the model selector with loaded tile trees and union their ranges
    const range = new AxisAlignedBox3d();
    this.forEachSpatialTileTreeModel((model: TileTreeModelState) => {   // Only fit real models -- ignore context models for fit.
      const tileTree = model.tileTree;
      if (tileTree !== undefined && tileTree.rootTile !== undefined) {   // can we assume that a loaded model
        range.extendRange(tileTree.rootTile.computeWorldContentRange());
      }
    });

    if (range.isNull)
      range.setFrom(this.getViewedExtents());

    range.ensureMinLengths(1.0);

    return range;
  }

  public getViewedExtents(): AxisAlignedBox3d {
    const extents = AxisAlignedBox3d.fromJSON(this.iModel.projectExtents);
    extents.scaleAboutCenterInPlace(1.0001); // projectExtents. lying smack up against the extents is not excluded by frustum...
    extents.extendRange(this.getGroundExtents());
    return extents;
  }

  public toJSON(): SpatialViewDefinitionProps {
    const val = super.toJSON() as SpatialViewDefinitionProps;
    val.modelSelectorId = this.modelSelector.id;
    return val;
  }
  public async load(): Promise<void> { await super.load(); return this.modelSelector.load(); }
  public viewsModel(modelId: Id64String): boolean { return this.modelSelector.containsModel(modelId); }
  public clearViewedModels() { this.modelSelector.models.clear(); }
  public addViewedModel(id: Id64String) { this.modelSelector.addModels(id); }
  public removeViewedModel(id: Id64String) { this.modelSelector.dropModels(id); }

  public forEachModel(func: (model: GeometricModelState) => void) {
    for (const modelId of this.modelSelector.models) {
      const model = this.iModel.models.getLoaded(modelId);
      const model3d = undefined !== model ? model.asGeometricModel3d : undefined;
      if (undefined !== model3d)
        func(model3d);
    }
  }
  public forEachTileTreeModel(func: (model: TileTreeModelState) => void): void {
    this.displayStyle.forEachContextRealityModel((model: TileTreeModelState) => func(model));
    this.forEachSpatialTileTreeModel((model: TileTreeModelState) => func(model));
  }

  public forEachSpatialTileTreeModel(func: (model: TileTreeModelState) => void): void {
    if (this.scheduleScript && this.scheduleScript.containsAnimation)
      this.scheduleScript.forEachAnimationModel((model: TileTreeModelState) => func(model));
    else
      this.forEachModel((model: GeometricModelState) => func(model));
  }
}

/** Defines a spatial view that displays geometry on the image plane using a parallel orthographic projection. */
export class OrthographicViewState extends SpatialViewState {
  public static get className() { return "OrthographicViewDefinition"; }

  constructor(props: SpatialViewDefinitionProps, iModel: IModelConnection, categories: CategorySelectorState, displayStyle: DisplayStyle3dState, modelSelector: ModelSelectorState) { super(props, iModel, categories, displayStyle, modelSelector); }

  public supportsCamera(): boolean { return false; }
}

/** Defines the state of a view of a single 2d model. */
export abstract class ViewState2d extends ViewState {
  public readonly origin: Point2d;
  public readonly delta: Point2d;
  public readonly angle: Angle;
  public readonly baseModelId: Id64String;
  private _viewedExtents?: AxisAlignedBox3d;

  public static get className() { return "ViewDefinition2d"; }

  public constructor(props: ViewDefinition2dProps, iModel: IModelConnection, categories: CategorySelectorState, displayStyle: DisplayStyle2dState) {
    super(props, iModel, categories, displayStyle);
    this.origin = Point2d.fromJSON(props.origin);
    this.delta = Point2d.fromJSON(props.delta);
    this.angle = Angle.fromJSON(props.angle);
    this.baseModelId = Id64.fromJSON(props.baseModelId);
  }

  public toJSON(): ViewDefinition2dProps {
    const val = super.toJSON() as ViewDefinition2dProps;
    val.origin = this.origin;
    val.delta = this.delta;
    val.angle = this.angle;
    val.baseModelId = this.baseModelId;
    return val;
  }

  /** Return the model for this 2d view. */
  public getViewedModel(): GeometricModel2dState | undefined {
    const model = this.iModel.models.getLoaded(this.baseModelId);
    if (model && !(model instanceof GeometricModel2dState))
      return undefined;
    return model;
  }

  public equalState(other: ViewState2d): boolean {
    return this.baseModelId === other.baseModelId &&
      this.origin.isAlmostEqual(other.origin) &&
      this.delta.isAlmostEqual(other.delta) &&
      this.angle.isAlmostEqualNoPeriodShift(other.angle) &&
      super.equalState(other);
  }

  public computeFitRange(): Range3d { return this.getViewedExtents(); }
  public getViewedExtents(): AxisAlignedBox3d {
    if (undefined === this._viewedExtents) {
      const model = this.iModel.models.getLoaded(this.baseModelId);
      if (undefined !== model && model.isGeometricModel) {
        const tree = (model as GeometricModelState).getOrLoadTileTree();
        if (undefined !== tree) {
          this._viewedExtents = new AxisAlignedBox3d(tree.range.low, tree.range.high);
          tree.location.multiplyRange(this._viewedExtents, this._viewedExtents);
        }
      }
    }

    return undefined !== this._viewedExtents ? this._viewedExtents : new AxisAlignedBox3d();
  }

  public onRenderFrame(_viewport: Viewport): void { }
  public async load(): Promise<void> {
    await super.load();
    return this.iModel.models.load(this.baseModelId);
  }

  public allow3dManipulations(): boolean { return false; }
  public getOrigin() { return new Point3d(this.origin.x, this.origin.y); }
  public getExtents() { return new Vector3d(this.delta.x, this.delta.y); }
  public getRotation() { return Matrix3d.createRotationAroundVector(Vector3d.unitZ(), this.angle)!; }
  public setExtents(delta: Vector3d) { this.delta.set(delta.x, delta.y); }
  public setOrigin(origin: Point3d) { this.origin.set(origin.x, origin.y); }
  public setRotation(rot: Matrix3d) { const xColumn = rot.getColumn(0); this.angle.setRadians(Math.atan2(xColumn.y, xColumn.x)); }
  public viewsModel(modelId: Id64String) { return this.baseModelId.toString() === modelId.toString(); }
  public forEachModel(func: (model: GeometricModelState) => void) {
    const model = this.iModel.models.getLoaded(this.baseModelId);
    const model2d = undefined !== model ? model.asGeometricModel2d : undefined;
    if (undefined !== model2d)
      func(model2d);
  }
  public createAuxCoordSystem(acsName: string): AuxCoordSystemState { return AuxCoordSystem2dState.createNew(acsName, this.iModel); }
}

/** A view of a DrawingModel */
export class DrawingViewState extends ViewState2d {
  public static createFromProps(props: ViewStateProps, iModel: IModelConnection): ViewState | undefined {
    const cat = new CategorySelectorState(props.categorySelectorProps, iModel);
    const displayStyleState = new DisplayStyle2dState(props.displayStyleProps, iModel);
    // use "new this" so subclasses are correct
    return new this(props.viewDefinitionProps as ViewDefinition2dProps, iModel, cat, displayStyleState);
  }

  public static get className() { return "DrawingViewDefinition"; }

  private _extentLimits?: { min: number, max: number };
  public getExtentLimits() {
    if (undefined !== this._extentLimits)
      return this._extentLimits;

    const model = this.getViewedModel();
    const tree = undefined !== model ? model.tileTree : undefined;
    if (undefined === tree)
      return { min: Constant.oneMillimeter, max: Constant.diameterOfEarth };

    this._extentLimits = { min: Constant.oneMillimeter, max: 2.0 * tree.range.maxLength() };
    return this._extentLimits;
  }
}<|MERGE_RESOLUTION|>--- conflicted
+++ resolved
@@ -195,206 +195,6 @@
  * * @see [Views]($docs/learning/frontend/Views.md)
  */
 export abstract class ViewState extends ElementState {
-<<<<<<< HEAD
-    protected _featureOverridesDirty = true;
-    protected _selectionSetDirty = true;
-    private _auxCoordSystem?: AuxCoordSystemState;
-    private _scheduleTime: number = 0.0;
-    public description?: string;
-    public isPrivate?: boolean;
-    /** Time this ViewState was saved in view undo. */
-    public undoTime?: BeTimePoint;
-    /** A cache of information about subcategories belonging to categories present in this view's [[CategorySelectorState]].
-     * It is populated on-demand as new categories are added to the selector.
-     */
-    public readonly subCategories = new ViewSubCategories();
-    public static get className() { return "ViewDefinition"; }
-
-    /** @hidden */
-    protected constructor(props: ViewDefinitionProps, iModel: IModelConnection, public categorySelector: CategorySelectorState, public displayStyle: DisplayStyleState) {
-        super(props, iModel);
-        this.description = props.description;
-        this.isPrivate = props.isPrivate;
-        if (categorySelector instanceof ViewState) { // from clone, 3rd argument is source ViewState
-            this.categorySelector = categorySelector.categorySelector.clone();
-            this.displayStyle = categorySelector.displayStyle.clone();
-            this.subCategories = categorySelector.subCategories; // NB: This is a cache. No reason to deep-copy.
-        }
-    }
-
-    /**
-     * Create a new ViewState object from a set of properties. Generally this is called internally by [[IModelConnection.Views.load]] after the properties
-     * have been read from an iModel. But, it can also be used to create a ViewState in memory, from scratch or from properties stored elsewhere.
-     */
-    public static createFromProps(_props: ViewStateProps, _iModel: IModelConnection): ViewState | undefined { return undefined; }
-
-    /** Get the ViewFlags from the [[DisplayStyleState]] of this ViewState.
-     * @note Do not modify this object directly. Instead, use the setter as follows:
-     *
-     *  ```ts
-     *  const flags = viewState.viewFlags.clone();
-     *  flags.renderMode = RenderMode.SmoothShade; // or whatever alterations are desired
-     *  viewState.viewFlags = flags;
-     *  ```ts
-     */
-    public get viewFlags(): ViewFlags { return this.displayStyle.viewFlags; }
-    /** Set the ViewFlags and mark them as dirty if they have changed. */
-    public set viewFlags(newFlags: ViewFlags) {
-        if (!this.viewFlags.equals(newFlags)) {
-            this.setFeatureOverridesDirty();
-            this.displayStyle.viewFlags = newFlags;
-        }
-    }
-    /** Get the AnalysisDisplayProperties from the displayStyle of this ViewState. */
-    public get AnalysisStyle(): AnalysisStyle | undefined { return this.displayStyle.analysisStyle; }
-
-    /** Get the RenderSchedule.Script from the displayStyle ofthis viewState */
-    public get scheduleScript(): RenderScheduleState.Script | undefined { return this.displayStyle.scheduleScript; }
-    public get scheduleTime() { return this._scheduleTime; }
-    public set scheduleTime(time: number) {
-        if (this.scheduleTime !== time) {
-            this._scheduleTime = time;
-            if (undefined !== this.scheduleScript && this.scheduleScript.containsFeatureOverrides)
-                this.setFeatureOverridesDirty();
-        }
-    }
-
-    /** Determine whether this ViewState exactly matches another.
-     * @see [[ViewState.equalState]] for determining broader equivalence of two ViewStates.
-     */
-    public equals(other: ViewState): boolean { return super.equals(other) && this.categorySelector.equals(other.categorySelector) && this.displayStyle.equals(other.displayStyle); }
-
-    /** Determine whether this ViewState is equivalent to another for the purposes of display.
-     * @see [[ViewState.equals]] for determining exact equality.
-     */
-    public equalState(other: ViewState): boolean {
-        return (this.isPrivate === other.isPrivate &&
-            this.categorySelector.id === other.categorySelector.id &&
-            this.displayStyle.id === other.displayStyle.id &&
-            this.categorySelector.equalState(other.categorySelector) &&
-            this.displayStyle.equalState(other.displayStyle) &&
-            JSON.stringify(this.getDetails()) === JSON.stringify(other.getDetails()));
-    }
-
-    public toJSON(): ViewDefinitionProps {
-        const json = super.toJSON() as ViewDefinitionProps;
-        json.categorySelectorId = this.categorySelector.id;
-        json.displayStyleId = this.displayStyle.id;
-        json.isPrivate = this.isPrivate;
-        json.description = this.description;
-        return json;
-    }
-
-    /** Asynchronously load any required data for this ViewState from the backend.
-     * @note callers should await the Promise returned by this method before using this ViewState.
-     * @see [Views]($docs/learning/frontend/Views.md)
-     */
-    public async load(): Promise<void> {
-        this._auxCoordSystem = undefined;
-        const acsId = this.getAuxiliaryCoordinateSystemId();
-        if (Id64.isValid(acsId)) {
-            const props = await this.iModel.elements.getProps(acsId);
-            this._auxCoordSystem = AuxCoordSystemState.fromProps(props[0], this.iModel);
-        }
-
-        return this.subCategories.load(this.categorySelector.categories, this.iModel);
-    }
-
-    /** @hidden */
-    /* ###TODO
-    public cancelAllTileLoads(): void {
-        this.forEachTileTreeModel((model) => {
-            const tileTree = model.tileTree;
-            if (tileTree !== undefined)
-                tileTree.rootTile.cancelAllLoads();
-        });
-    }
-    */
-
-    /** @hidden */
-    public get areAllTileTreesLoaded(): boolean {
-        let allLoaded = true;
-        this.forEachTileTreeModel((model) => {
-            const loadStatus = model.loadStatus;
-            if (loadStatus !== TileTree.LoadStatus.Loaded)
-                allLoaded = false;
-        });
-        return allLoaded;
-    }
-
-    /** Get the name of the [[ViewDefinition]] from which this ViewState originated. */
-    public get name(): string { return this.code.getValue(); }
-
-    /** Get this view's background color. */
-    public get backgroundColor(): ColorDef { return this.displayStyle.backgroundColor; }
-
-    private _neverDrawn?: Id64Set;
-    private _alwaysDrawn?: Id64Set;
-    private _alwaysDrawnExclusive: boolean = false;
-
-    /**
-     * IDs of a set of elements which should not be rendered within this view.
-     * @note Do not modify this set directly - use [[setNeverDrawn]] or [[clearNeverDrawn]] instead.
-     * @note This set takes precedence over the [[alwaysDrawn]] set - if an element is present in both sets, it is never drawn.
-     */
-    public get neverDrawn(): Id64Set | undefined { return this._neverDrawn; }
-
-    /**
-     * IDs of a set of elements which should always be rendered within this view, regardless of category and subcategory visibility.
-     * If the [[isAlwaysDrawnExclusive]] flag is also set, *only* those elements in this set will be drawn.
-     * @note Do not modify this set directly - use [[setAlwaysDrawn]] or [[clearAlwaysDrawn]] instead.
-     * @note The [[neverDrawn]] set takes precedence - if an element is present in both sets, it is never drawn.
-     */
-    public get alwaysDrawn(): Id64Set | undefined { return this._alwaysDrawn; }
-
-    /** Clear the set of always-drawn elements.
-     * @see [[alwaysDrawn]]
-     */
-    public clearAlwaysDrawn(): void {
-        if (undefined !== this.alwaysDrawn && 0 < this.alwaysDrawn.size) {
-            this.alwaysDrawn.clear();
-            this._alwaysDrawnExclusive = false;
-            this.setFeatureOverridesDirty();
-        }
-    }
-
-    /** Clear the set of never-drawn elements.
-     * @see [[neverDrawn]]
-     */
-    public clearNeverDrawn(): void {
-        if (undefined !== this.neverDrawn && 0 < this.neverDrawn.size) {
-            this.neverDrawn.clear();
-            this.setFeatureOverridesDirty();
-        }
-    }
-
-    /** Specify the IDs of a set of elements which should never be rendered within this view.
-     * @see [[neverDrawn]].
-     */
-    public setNeverDrawn(ids: Id64Set): void {
-        this._neverDrawn = ids;
-        this.setFeatureOverridesDirty();
-    }
-
-    /** Specify the IDs of a set of elements which should always be rendered within this view, regardless of category and subcategory visibility.
-     * @param ids The IDs of the elements to always draw.
-     * @param exclusive If true, *only* the specified elements will be drawn.
-     * @see [[alwaysDrawn]]
-     * @see [[isAlwaysDrawnExclusive]]
-     */
-    public setAlwaysDrawn(ids: Id64Set, exclusive: boolean = false): void {
-        this._alwaysDrawn = ids;
-        this._alwaysDrawnExclusive = exclusive;
-        this.setFeatureOverridesDirty();
-    }
-
-    /** Remove any [[SubCategoryOverride]] for the specified subcategory.
-     * @param id The ID of the subcategory.
-     * @see [[overrideSubCategory]]
-     */
-    public dropSubCategoryOverride(id: Id64String) {
-        this.displayStyle.dropSubCategoryOverride(id);
-=======
   protected _featureOverridesDirty = true;
   protected _selectionSetDirty = true;
   private _auxCoordSystem?: AuxCoordSystemState;
@@ -454,7 +254,6 @@
     if (this.scheduleTime !== time) {
       this._scheduleTime = time;
       if (undefined !== this.scheduleScript && this.scheduleScript.containsFeatureOverrides)
->>>>>>> 868e2834
         this.setFeatureOverridesDirty();
     }
   }
@@ -501,6 +300,7 @@
   }
 
   /** @hidden */
+    /* ###TODO
   public cancelAllTileLoads(): void {
     this.forEachTileTreeModel((model) => {
       const tileTree = model.tileTree;
@@ -508,6 +308,7 @@
         tileTree.rootTile.cancelAllLoads();
     });
   }
+    */
 
   /** @hidden */
   public get areAllTileTreesLoaded(): boolean {
