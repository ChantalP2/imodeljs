/*---------------------------------------------------------------------------------------------
* Copyright (c) 2018 Bentley Systems, Incorporated. All rights reserved.
* Licensed under the MIT License. See LICENSE.md in the project root for license terms.
*--------------------------------------------------------------------------------------------*/
/** @module Views */

import {
  Vector3d, XYZ, Point3d, Point2d, XAndY, LowAndHighXY, LowAndHighXYZ, Arc3d, Range3d, AxisOrder, Angle, AngleSweep,
  Matrix3d, Transform, Map4d, Point4d, Constant, XYAndZ, Plane3dByOriginAndUnitNormal, Ray3d,
} from "@bentley/geometry-core";
import { ViewState, ViewStatus, MarginPercent, GridOrientationType } from "./ViewState";
import { StandardView, StandardViewId } from "./StandardView";
import { BeEvent, BeDuration, BeTimePoint, Id64, StopWatch, assert, Id64Arg, IDisposable, dispose } from "@bentley/bentleyjs-core";
import { EventController } from "./tools/EventController";
import { AuxCoordSystemState } from "./AuxCoordSys";
import { IModelConnection } from "./IModelConnection";
import { HitDetail, SnapDetail } from "./HitDetail";
import { DecorateContext, SceneContext } from "./ViewContext";
import { TileRequests } from "./tile/TileTree";
<<<<<<< HEAD
import { ViewFlags, Hilite, Camera, ColorDef, Frustum, Npc, NpcCorners, NpcCenter, Placement2dProps, Placement2d, Placement3d, AntiAliasPref, ImageBuffer, ElementProps, PlacementProps } from "@bentley/imodeljs-common";
=======
import { LegacyMath } from "@bentley/imodeljs-common/lib/LegacyMath";
import { ViewFlags, Hilite, Camera, ColorDef, Frustum, Npc, NpcCorners, NpcCenter, Placement2dProps, Placement2d, Placement3d, AntiAliasPref, ImageBuffer, ElementProps, PlacementProps, AnalysisStyle } from "@bentley/imodeljs-common";
>>>>>>> 4c6702b0
import { IModelApp } from "./IModelApp";
import { Decorations, RenderTarget, RenderPlan, Pixel, GraphicList } from "./render/System";
import { FeatureSymbology } from "./render/FeatureSymbology";
import { ElementPicker, LocateOptions } from "./ElementLocateManager";
import { ToolSettings } from "./tools/ToolAdmin";
import { GraphicType } from "./render/GraphicBuilder";
import { ToolTipOptions } from "./NotificationManager";

/** A function which customizes the appearance of Features within a Viewport.
 * @see [[Viewport.addFeatureOverrides]]
 */
export type AddFeatureOverrides = (overrides: FeatureSymbology.Overrides, viewport: Viewport) => void;

/** Viewport synchronization flags. Synchronization is handled internally - do not use directly.
 * @hidden
 */
export class SyncFlags {
  private _decorations = false;
  private _scene = false;
  private _renderPlan = false;
  private _controller = false;
  private _rotatePoint = false;
  private _animationFraction = false;
  private _redrawPending = false;
  public get isValidDecorations(): boolean { return this._decorations; }
  public get isValidScene(): boolean { return this._scene; }
  public get isValidController(): boolean { return this._controller; }
  public get isValidRenderPlan(): boolean { return this._renderPlan; }
  public get isValidRotatePoint(): boolean { return this._rotatePoint; }
  public get isValidAnimationFraction(): boolean { return this._animationFraction; }
  public get isRedrawPending(): boolean { return this._redrawPending; }
  public invalidateDecorations(): void { this._decorations = false; }
  public invalidateScene(): void { this._scene = false; this.invalidateDecorations(); }
  public invalidateRenderPlan(): void { this._renderPlan = false; this.invalidateScene(); }
  public invalidateController(): void { this._controller = false; this.invalidateRenderPlan(); }
  public invalidateRotatePoint(): void { this._rotatePoint = false; }
  public invalidateAnimationFraction(): void { this._animationFraction = false; }
  public invalidateRedrawPending(): void { this._redrawPending = false; }
  public setValidDecorations(): void { this._decorations = true; }
  public setValidScene(): void { this._scene = true; }
  public setValidController(): void { this._controller = true; }
  public setValidRenderPlan(): void { this._renderPlan = true; }
  public setValidRotatePoint(): void { this._rotatePoint = true; }
  public setValidAnimationFraction(): void { this._animationFraction = true; }
  public setRedrawPending(): void { this._redrawPending = true; }
  public initFrom(other: SyncFlags): void { this._decorations = other._decorations; this._scene = other._scene; this._renderPlan = other._renderPlan; this._controller = other._controller; this._rotatePoint = other._rotatePoint; this._animationFraction = other._animationFraction; this._redrawPending = other._redrawPending; }
}

/** A rectangle in integer view coordinates with (0,0) corresponding to the top-left corner of the view.
 *
 * Increasing **x** moves from left to right, and increasing **y** moves from top to bottom.
 */
export class ViewRect {
  private _left!: number;
  private _top!: number;
  private _right!: number;
  private _bottom!: number;

  /** Construct a new ViewRect. */
  public constructor(left = 0, top = 0, right = 0, bottom = 0) { this.init(left, top, right, bottom); }
  /** The leftmost side of this ViewRect.  */
  public get left(): number { return this._left; }
  public set left(val: number) { this._left = Math.floor(val); }
  /** The topmost side of this ViewRect. */
  public get top(): number { return this._top; }
  public set top(val: number) { this._top = Math.floor(val); }
  /** The rightmost side of this ViewRect. */
  public get right(): number { return this._right; }
  public set right(val: number) { this._right = Math.floor(val); }
  /** The bottommost side of this ViewRect. */
  public get bottom(): number { return this._bottom; }
  public set bottom(val: number) { this._bottom = Math.floor(val); }
  /** True if this ViewRect has an area > 0. */
  public get isNull(): boolean { return this.right <= this.left || this.bottom <= this.top; }
  /** True if `!isNull` */
  public get isValid(): boolean { return !this.isNull; }
  /** The width (right-left) of this ViewRect. */
  public get width() { return this.right - this.left; }
  public set width(width: number) { this.right = this.left + width; }
  /** The height (bottom-top) of this ViewRect. */
  public get height() { return this.bottom - this.top; }
  public set height(height: number) { this.bottom = this.top + height; }
  /** The aspect ratio (width/height) of this ViewRect. */
  public get aspect() { return this.isNull ? 1.0 : this.width / this.height; }
  /** The area (width*height) of this ViewRect. */
  public get area() { return this.isNull ? 0 : this.width * this.height; }
  /** Initialize this ViewRect from its left/top/right/bottom parameters. */
  public init(left: number, top: number, right: number, bottom: number) { this.left = left; this.bottom = bottom, this.right = right; this.top = top; }
  /** Initialize this ViewRect from two points.
   * @param topLeft The top-left corner.
   * @param bottomRight The bottom-right corner.
   */
  public initFromPoints(topLeft: XAndY, bottomRight: XAndY): void { this.init(topLeft.x, topLeft.y, bottomRight.x, bottomRight.y); }
  /** Initialize this ViewRect from a range.
   * @param input The Range to use. `input.low` defines the top-left and `input.high` defines the bottom-right.
   */
  public initFromRange(input: LowAndHighXY): void { this.initFromPoints(input.low, input.high); }
  /** Return true is this ViewRect is exactly equal to another ViewRect.
   * @param other The other ViewRect to compare
   */
  public equals(other: ViewRect): boolean { return this.left === other.left && this.right === other.right && this.bottom === other.bottom && this.top === other.top; }
  /** Initialize this ViewRect from another ViewRect. */
  public setFrom(other: ViewRect): void { this.init(other.left, other.top, other.right, other.bottom); }
  /** Duplicate this ViewRect.
   * @param result Optional ViewRect for result. If undefined, a new ViewRect is created.
   */
  public clone(result?: ViewRect): ViewRect {
    if (undefined !== result) {
      result.setFrom(this);
      return result;
    }
    return new ViewRect(this.left, this.top, this.right, this.bottom);
  }
  public extend(other: ViewRect) {
    if (this.left > other.left) this.left = other.left;
    if (this.top > other.top) this.top = other.top;
    if (this.right < other.right) this.right = other.right;
    if (this.bottom < other.bottom) this.bottom = other.bottom;
  }

  /** Inset this ViewRect by values in the x and y directions. Positive values make the ViewRect smaller, and negative values will make it larger.
   * @param deltaX The distance to inset the ViewRect in the x direction.
   * @param deltaY The distance to inset the ViewRect in the y direction.
   */
  public inset(deltaX: number, deltaY: number): void {
    if (this.width - 2 * deltaX <= 0 || this.height - 2 * deltaY <= 0) {
      this.init(0, 0, 0, 0);
      return;
    }
    this._left += deltaX;
    this._right -= deltaX;
    this._top += deltaY;
    this._bottom -= deltaY;
  }

  /** Inset this ViewRect by the same value in all directions.
   * @param offset The distance to inset this ViewRect. Positive values will make this ViewRect smaller and negative values will make it larger.
   * @note The inset operation can cause a previously valid ViewRect to become invalid.
   */
  public insetUniform(offset: number): void { this.inset(offset, offset); }

  /** Scale this ViewRect about its center by the supplied scale factors. */
  public scaleAboutCenter(xScale: number, yScale: number): void {
    const w = this.width;
    const h = this.height;
    const xDelta = (w - (w * xScale)) * 0.5;
    const yDelta = (h - (h * yScale)) * 0.5;
    this.inset(xDelta, yDelta);
  }

  /** Inset this ViewRect by a percentage of its current width.
   * @param percent The percentage of this ViewRect's width to inset in all directions.
   * @note The ViewRect will become smaller (or larger, if percent is negative) by `percent * width * 2` in each direction, since each side is moved by that distance.
   * @see [[inset]]
   */
  public insetByPercent(percent: number): void { this.insetUniform(this.width * percent); }

  /** Determine if this ViewRect is entirely contained within the bounds of another ViewRect. */
  public isContained(other: ViewRect): boolean { return this.left >= other.left && this.right <= other.right && this.bottom <= other.bottom && this.top >= other.top; }

  /** Return true if the supplied point is contained in this ViewRect.
   * @param point The point to test.
   * @note if the point is exactly on the left or top edges, this method returns true. If the point is exactly on the right or bottom edge, it returns false.
   */
  public containsPoint(point: XAndY): boolean { return point.x >= this.left && point.x < this.right && point.y >= this.top && point.y < this.bottom; }

  /** Determine whether this ViewRect overlaps another. */
  public overlaps(other: ViewRect): boolean { return this.left <= other.right && this.top <= other.bottom && this.right >= other.left && this.bottom >= other.top; }

  /** Return a ViewRect that is the overlap (intersection) of this ViewRect and another ViewRect.
   * If the two ViewRects are equal, their value is the result. Otherwise, the result will always be smaller than either of them.
   */
  public computeOverlap(other: ViewRect, out?: ViewRect): ViewRect | undefined {
    const maxOrgX = Math.max(this.left, other.left);
    const maxOrgY = Math.max(this.top, other.top);
    const minCrnX = Math.min(this.right, other.right);
    const minCrnY = Math.min(this.bottom, other.bottom);

    if (maxOrgX > minCrnX || maxOrgY > minCrnY)
      return undefined;

    const result = undefined !== out ? out : new ViewRect();
    result.left = maxOrgX;
    result.right = minCrnX;
    result.top = maxOrgY;
    result.bottom = minCrnY;
    return result;
  }
}

/**
 * The minimum and maximum values for the z-depth of a rectangle of screen space.
 *
 * Values are in [[CoordSystem.Npc]] so they will be between 0 and 1.0.
 */
export class DepthRangeNpc {
  /**
   * @param minimum The lowest (closest to back) value.
   * @param maximum The highest (closest to the front) value.
   */
  constructor(public minimum = 0, public maximum = 1.0) { }

  /** The value at the middle (halfway between the minimum and maximum) of this depth */
  public middle(): number { return this.minimum + ((this.maximum - this.minimum) / 2.0); }
}

/** Coordinate system types */
export const enum CoordSystem {
  /**
   * Coordinates are relative to the origin of the viewing rectangle.
   * x and y values correspond to pixels within that rectangle, with (x=0,y=0) corresponding to the top-left corner.
   */
  View,

  /**
   * Coordinates are in [Normalized Plane Coordinates]($docs/learning/glossary.md#npc). NPC is a coordinate system
   * for frustums in which each dimension [x,y,z] is normalized to hold values between 0.0 and 1.0.
   * [0,0,0] corresponds to the left-bottom-rear and [1,1,1] to the right-top-front of the frustum.
   */
  Npc,

  /**
   * Coordinates are in the coordinate system of the models in the view. For SpatialViews, this is the iModel's spatial coordinate system.
   * For 2d views, it is the coordinate system of the GeometricModel2d that the view shows.
   */
  World,
}

/** Object to animate a Frustum transition of a viewport. The [[Viewport]] will show as many frames as necessary during the supplied duration.
 * @see [[Viewport.animateFrustumChange]]
 */
class Animator {
  private readonly _currFrustum = new Frustum();
  private _startTime?: BeTimePoint;
  private moveToTime(time: number) { this.interpolateFrustum(time / this.totalTime.milliseconds); }

  /** Construct a new Animator.
   * @param totalTime The duration of the animation.
   * @param viewport The Viewport to animate.
   * @param startFrustum The Viewport's starting Frustum at the beginning of the animation.
   * @param endFrustum The Viewport's ending Frustum after the animation.
   */
  public constructor(public totalTime: BeDuration, public viewport: Viewport, public startFrustum: Frustum, public endFrustum: Frustum) { }

  private interpolateFrustum(fraction: number): void {
    for (let i = 0; i < Npc.CORNER_COUNT; ++i)
      this.startFrustum.points[i].interpolate(fraction, this.endFrustum.points[i], this._currFrustum.points[i]);
    this.viewport.setupViewFromFrustum(this._currFrustum);
  }

  /**
   * Move to the appropriate frame, based on the current time, for the current animation.
   * @return true when finished to terminate the animation.
   */
  public animate(): boolean {
    const currTime = BeTimePoint.now();
    if (!this._startTime)
      this._startTime = currTime;

    const totalTimeMillis = this.totalTime.milliseconds;
    const endTime = this._startTime.milliseconds + totalTimeMillis;

    if (endTime <= currTime.milliseconds) {
      this.moveToTime(totalTimeMillis);
      return true;
    }

    let done = false;
    let index = currTime.milliseconds - this._startTime.milliseconds;
    if (index > totalTimeMillis) {
      done = true;
      index = totalTimeMillis;
    }

    this.moveToTime(index);
    return done;
  }

  /** Abort this animation, moving immediately to the final frame. */
  public interrupt(): void {
    if (this._startTime)
      this.moveToTime(this.totalTime.milliseconds); // We've been interrupted after animation began. Skip to the final animation state
  }
}

/** Status for [[ViewportAnimator.animate]]. */
export const enum RemoveMe { No = 0, Yes = 1 }

/**
 * An object to animate a transition of a [[Viewport]].
 * Only one animator may be associated with a viewport at a time. Registering a new
 * animator replaces any existing animator.
 * The animator's animate() function will be invoked just prior to the rendering of each frame.
 * The return value of animate() indicates whether to keep the animator active or to remove it.
 * The animator may also be removed in response to certain changes to the viewport - e.g., when
 * the viewport is closed, or its view controller changed, etc.
 */
export interface ViewportAnimator {
  /** Apply animation to the viewport. Return `RemoveMe.Yes` when animation is completed, causing the animator to be removed from the viewport. */
  animate(viewport: Viewport): RemoveMe;

  /**
   * Invoked when this ViewportAnimator is removed from the viewport, e.g. because it was replaced by a new animator, the viewport was closed -
   * that is, for any reason other than returning RemoveMe.Yes from animate()
   */
  onInterrupted(viewport: Viewport): void;
}

/**
 * A ViewportAnimator that animates decorations. While the animator is
 * active, decorations will be invalidated on each frame. The animator's
 * animateDecorations() function will be invoked to update any animation state; then
 * decorations will be re-requested and rendered.
 */
export class DecorationAnimator implements ViewportAnimator {
  private _start: BeTimePoint;
  private _stop: BeTimePoint;

  constructor(duration: BeDuration) {
    this._start = BeTimePoint.now();
    this._stop = this._start.plus(duration);
  }

  /**
   * Override to update animation state, which can then be used on the next call to produce decorations.
   * @param viewport The viewport being animated
   * @param durationPercent The ratio of duration elapsed, in [0.0,1.0]
   * @returns RemoveMe.Yes to immediately remove this animator, RemoveMe::No to continue animating until duration elapsed or animator interrupted.
   * If this animator is interrupted, this function will be immediately invoked with durationPercent=1.0.
   */
  public animateDecorations(_viewport: Viewport, _durationPercent: number): RemoveMe { return RemoveMe.No; }

  public animate(vp: Viewport): RemoveMe {
    vp.invalidateDecorations();
    const total = this._stop.milliseconds - this._start.milliseconds;
    const elapsed = BeTimePoint.now().milliseconds - this._start.milliseconds;
    const ratio = Math.min(elapsed / total, 1.0);
    const removeMe = this.animateDecorations(vp, ratio);
    return (RemoveMe.Yes === removeMe || ratio === 1.0) ? RemoveMe.Yes : RemoveMe.No;
  }

  public onInterrupted(vp: Viewport): void {
    vp.invalidateDecorations();
    this.animateDecorations(vp, 1.0);
  }
}

/** Options that control how operations that change a view work. */
export interface ViewChangeOptions {
  /** Whether to save the result of this change into the view undo stack. Default is yes. */
  saveInUndo?: boolean;
  /** Whether the change should be animated or not. Default is yes. */
  animateFrustumChange?: boolean;
  /** Amount of time for animation. Default = `ToolSettings.animationTime` */
  animationTime?: BeDuration;
  /** The percentage of the view to leave blank around the edges. */
  marginPercent?: MarginPercent;
}

/** Options to allow changing the view rotation with zoomTo methods. */
export interface ZoomToOptions {
  /** Set view rotation from standard view identifier. */
  standardViewId?: StandardViewId;
  /** Set view rotation relative to placement of first element or props entry. */
  placementRelativeId?: StandardViewId;
  /** Set view rotation from Matrix3d. */
  viewRotation?: Matrix3d;
}

/** Supplies facilities for interacting with a [[Viewport]]'s frustum.
 * @hidden
 */
export class ViewFrustum {
  private static get2dFrustumDepth() { return Constant.oneMeter; }

  private readonly _viewCorners: Range3d = new Range3d();
  private readonly _aspectRatioLocked: boolean;
  /** @hidden */
  public frustFraction: number = 1.0;
  /** Maximum ratio of frontplane to backplane distance for 24 bit zbuffer */
  public static nearScale24 = 0.0003;

  /** View origin, potentially expanded */
  public readonly viewOrigin = new Point3d();
  /** View delta, potentially expanded */
  public readonly viewDelta = new Vector3d();
  /** View origin (from ViewState, unexpanded) */
  public readonly viewOriginUnexpanded = new Point3d();
  /** View delta (from ViewState, unexpanded) */
  public readonly viewDeltaUnexpanded = new Vector3d();
  /** View rotation matrix (copied from ViewState) */
  public readonly rotation = new Matrix3d();
  /** @hidden */
  public readonly worldToViewMap = Map4d.createIdentity();
  /** @hidden */
  public readonly worldToNpcMap = Map4d.createIdentity();

  /** @hidden */
  public readonly zClipAdjusted: boolean = false;    // were the view z clip planes adjusted due to front/back clipping off?
  /** @hidden */
  public readonly invalidFrustum: boolean = false;

  private _view: ViewState;

  /** The ViewState for this Viewport */
  public get view(): ViewState { return this._view; }
  public set view(view: ViewState) { this._view = view; }

  private readonly _viewRange: ViewRect = new ViewRect();

  private readonly _clientWidth: number;
  private readonly _clientHeight: number;

  private readonly _displayedPlane: Plane3dByOriginAndUnitNormal | undefined;

  /** Get the rectangle of this Viewport in ViewCoordinates. */
  private get _viewRect(): ViewRect { this._viewRange.init(0, 0, this._clientWidth, this._clientHeight); return this._viewRange; }

  private static _copyOutput = (from: XYZ, to?: XYZ) => { let pt = from; if (to) { to.setFrom(from); pt = to; } return pt; };
  /** @hidden */
  public toView(from: XYZ, to?: XYZ) { this.rotation.multiplyVectorInPlace(ViewFrustum._copyOutput(from, to)); }
  /** @hidden */
  public fromView(from: XYZ, to?: XYZ) { this.rotation.multiplyTransposeVectorInPlace(ViewFrustum._copyOutput(from, to)); }

  /** adjust the aspect ratio of the view volume to match the aspect ratio of the window of this Viewport.
   *  modifies the point and vector given
   *  @hidden
   */
  protected adjustAspectRatio(origin: Point3d, delta: Vector3d) {
    if (this._aspectRatioLocked)
      return;

    const windowAspect = this._viewRect.aspect * this.view.getAspectRatioSkew();
    const viewAspect = delta.x / delta.y;

    if (Math.abs(1.0 - (viewAspect / windowAspect)) < 1.0e-9)
      return;

    const oldDelta = delta.clone();
    if (viewAspect > windowAspect)
      delta.y = delta.x / windowAspect;
    else
      delta.x = delta.y * windowAspect;

    const newOrigin = origin.clone();
    this.toView(newOrigin);
    newOrigin.x += ((oldDelta.x - delta.x) / 2.0);
    newOrigin.y += ((oldDelta.y - delta.y) / 2.0);
    this.fromView(newOrigin, origin);
  }

  /** Ensure the rotation matrix for this view is aligns the root z with the view out (i.e. a "2d view"). */
  private alignWithRootZ() {
    const zUp = Vector3d.unitZ();
    if (zUp.isAlmostEqual(this.rotation.rowZ()))
      return;
    const r = this.rotation.transpose();
    r.setColumn(2, zUp);
    Matrix3d.createRigidFromMatrix3d(r, AxisOrder.ZXY, r);
    r.transpose(this.rotation);
    this.view.setRotation(this.rotation); // Don't let viewState and viewport rotation be different.
  }

  private validateCamera() {
    const view = this.view;
    if (!view.is3d())
      return;

    const camera = view.camera;
    camera.validateLens();
    if (camera.isFocusValid)
      return;

    const vDelta = view.getExtents();
    const maxDelta = vDelta.x > vDelta.y ? vDelta.x : vDelta.y;
    let focusDistance = maxDelta / (2.0 * Math.tan(camera.getLensAngle().radians / 2.0));

    if (focusDistance < vDelta.z / 2.0)
      focusDistance = vDelta.z / 2.0;

    const eyePoint = new Point3d(vDelta.x / 2.0, vDelta.y / 2.0, (vDelta.z / 2.0) + focusDistance);

    this.fromView(eyePoint);
    eyePoint.plus(view.getOrigin(), eyePoint);
    camera.setEyePoint(eyePoint);
    camera.setFocusDistance(focusDistance);
  }

  /** Adjust the front and back planes to encompass the entire viewed volume */
  private adjustZPlanes(origin: Point3d, delta: Vector3d): void {
    const view = this.view;
    if (!view.is3d()) // only necessary for 3d views
      return;

    let extents = view.getViewedExtents() as Range3d;

    this.extendRangeForDisplayedPlane(extents);

    if (extents.isNull)
      return;

    // convert viewed extents in world coordinates to min/max in view aligned coordinates
    const viewTransform = Transform.createOriginAndMatrix(Point3d.createZero(), this.rotation);
    const extFrust = Frustum.fromRange(extents);
    extFrust.multiply(viewTransform);
    extents = extFrust.toRange();

    this.rotation.multiplyVectorInPlace(origin);       // put origin in view coordinates
    origin.z = extents.low.z;           // set origin to back of viewed extents
    delta.z = extents.high.z - origin.z; // and delta to front of viewed extents
    this.rotation.multiplyTransposeVectorInPlace(origin);

    if (!view.isCameraOn)
      return;

    // if the camera is on, we need to make sure that the viewed volume is not behind the eye
    const eyeOrg = view.camera.getEyePoint().minus(origin);
    this.rotation.multiplyVectorInPlace(eyeOrg);

    // if the distance from the eye to origin in less than 1 meter, move the origin away from the eye. Usually, this means
    // that the camera is outside the viewed extents and pointed away from it. There's nothing to see anyway.
    if (eyeOrg.z < 1.0) {
      this.rotation.multiplyVectorInPlace(origin);
      origin.z -= (2.0 - eyeOrg.z);
      this.rotation.multiplyTransposeVectorInPlace(origin);
      delta.z = 1.0;
      return;
    }

    // if part of the viewed extents are behind the eye, don't include that.
    if (delta.z > eyeOrg.z)
      delta.z = eyeOrg.z;
  }

  private extendRangeForDisplayedPlane(extents: Range3d) {
    const view = this.view;
    if (!view.is3d()) // only necessary for 3d views
      return;

    if (this._displayedPlane === undefined)
      return;

    const planeNormal = this._displayedPlane.getNormalRef();
    const viewZ = this.rotation.getRow(2);
    const onPlane = viewZ.crossProduct(planeNormal);   // vector on display plane.
    if (onPlane.magnitude() > 1.0E-8) {
      const intersect = new Point3d();
      const frustum = new Frustum();
      let includeHorizon = false;
      const worldToNpc = this.view.computeWorldToNpc(this.rotation, this.viewOrigin, this.viewDelta).map as Map4d;
      const minimumEyeDistance = 10.0;
      const horizonDistance = 10000;
      worldToNpc.transform1.multiplyPoint3dArrayQuietNormalize(frustum.points);

      for (let i = 0; i < 4; i++) {
        const frustumRay = Ray3d.createStartEnd(frustum.points[i + 4], frustum.points[i]);
        const intersectDistance = frustumRay.intersectionWithPlane(this._displayedPlane, intersect);
        if (intersectDistance !== undefined && (!view.isCameraOn || intersectDistance > 0.0))
          extents.extend(intersect);
        else includeHorizon = true;
      }
      if (includeHorizon) {
        const rangeCenter = extents.fractionToPoint(.5, .5, .5);
        const normal = onPlane.unitCrossProduct(planeNormal) as Vector3d; // on plane and parallel to view Z.
        extents.extend(rangeCenter.plusScaled(normal, horizonDistance));
      }
      if (view.isCameraOn) {
        extents.extend(view.getEyePoint().plusScaled(viewZ, -minimumEyeDistance));
      }

    } else {
      // display plane parallel to view....
      extents.extend(this._displayedPlane.getOriginRef().plusScaled(planeNormal, -1.0));
      extents.extend(this._displayedPlane.getOriginRef().plusScaled(planeNormal, 1.0));
    }
  }
  private calcNpcToView(): Map4d {
    const corners = this.getViewCorners();
    const map = Map4d.createBoxMap(NpcCorners[Npc._000], NpcCorners[Npc._111], corners.low, corners.high);
    assert(undefined !== map, "undefined npcToViewMap");
    return undefined === map ? Map4d.createIdentity() : map;
  }

  /* Get the extents of this view, in ViewCoordinates, as a Range3d */
  public getViewCorners(): Range3d {
    const corners = this._viewCorners;
    const viewRect = this._viewRect;
    corners.high.x = viewRect.right;
    corners.low.y = viewRect.bottom;    // y's are swapped on the screen!
    corners.low.x = 0;
    corners.high.y = 0;
    corners.low.z = -32767;
    corners.high.z = 32767;
    return corners;
  }

  private constructor(view: ViewState, clientWidth: number, clientHeight: number, aspectRatioLocked: boolean, displayedPlane?: Plane3dByOriginAndUnitNormal) {
    this._view = view;
    this._clientWidth = clientWidth;
    this._clientHeight = clientHeight;
    this._displayedPlane = displayedPlane;
    this._aspectRatioLocked = aspectRatioLocked;

    const origin = this.view.getOrigin().clone();
    const delta = this.view.getExtents().clone();
    this.rotation.setFrom(this.view.getRotation());

    // first, make sure none of the deltas are negative
    delta.x = Math.abs(delta.x);
    delta.y = Math.abs(delta.y);
    delta.z = Math.abs(delta.z);

    const limits = this.view.getExtentLimits();
    const clampRange = (val: number) => Math.min(Math.max(limits.min, val), limits.max);
    delta.x = clampRange(delta.x);
    delta.y = clampRange(delta.y);

    this.adjustAspectRatio(origin, delta);

    this.viewOriginUnexpanded.setFrom(origin);
    this.viewDeltaUnexpanded.setFrom(delta);
    this.viewOrigin.setFrom(origin);
    this.viewDelta.setFrom(delta);
    this.zClipAdjusted = false;

    if (this.view.is3d()) {  // 3d viewport
      if (!this.view.allow3dManipulations()) {
        // we're in a "2d" view of a physical model. That means that we must have our orientation with z out of the screen with z=0 at the center.
        this.alignWithRootZ(); // make sure we're in a z Up view

        const extents = this.view.getViewedExtents();
        if (extents.isNull) {
          extents.low.z = -ViewFrustum.get2dFrustumDepth();
          extents.high.z = ViewFrustum.get2dFrustumDepth();
        }

        let zMax = Math.max(Math.abs(extents.low.z), Math.abs(extents.high.z));
        zMax = Math.max(zMax, 1.0); // make sure we have at least +-1m. Data may be purely planar
        delta.z = 2.0 * zMax;
        origin.z = -zMax;
      } else {
        if (this.view.isCameraOn)
          this.validateCamera();

        this.adjustZPlanes(origin, delta); // make sure view volume includes entire volume of view

        // if the camera is on, don't allow front plane behind camera
        if (this.view.isCameraOn) {
          const eyeOrg = this.view.camera.getEyePoint().minus(origin); // vector from eye to origin
          this.toView(eyeOrg);

          const frontDist = eyeOrg.z - delta.z; // front distance is backDist - delta.z

          // allow ViewState to specify a minimum front dist, but in no case less than 6 inches
          const minFrontDist = Math.max(15.2 * Constant.oneCentimeter, this.view.forceMinFrontDist);
          if (frontDist < minFrontDist) {
            // camera is too close to front plane, move origin away from eye to maintain a minimum front distance.
            this.toView(origin);
            origin.z -= (minFrontDist - frontDist);
            this.fromView(origin);
          }
        }

        // if we moved the z planes, set the "zClipAdjusted" flag.
        if (!origin.isExactEqual(this.viewOriginUnexpanded) || !delta.isExactEqual(this.viewDeltaUnexpanded))
          this.zClipAdjusted = true;
      }
    } else { // 2d viewport
      this.alignWithRootZ();
      delta.z = 2 * ViewFrustum.get2dFrustumDepth();
      origin.z = -ViewFrustum.get2dFrustumDepth();
    }

    this.viewOrigin.setFrom(origin);
    this.viewDelta.setFrom(delta);

    const newRootToNpc = this.view.computeWorldToNpc(this.rotation, origin, delta);
    if (newRootToNpc.map === undefined) { // invalid frustum
      this.invalidFrustum = true;
      return;
    }

    this.worldToNpcMap.setFrom(newRootToNpc.map);
    this.frustFraction = newRootToNpc.frustFraction;
    this.worldToViewMap.setFrom(this.calcNpcToView().multiplyMapMap(this.worldToNpcMap));
  }

  /** @hidden */
  public static createFromViewport(vp: Viewport, view?: ViewState): ViewFrustum | undefined {
    return new ViewFrustum(view !== undefined ? view : vp.view, vp.viewRect.width, vp.viewRect.height, vp.isAspectRatioLocked);
  }

  /** @hidden */
  public static createFromViewportAndPlane(vp: Viewport, plane: Plane3dByOriginAndUnitNormal): ViewFrustum | undefined {
    const vf = new ViewFrustum(vp.view, vp.viewRect.width, vp.viewRect.height, vp.isAspectRatioLocked, plane);
    return vf.invalidFrustum ? undefined : vf;
  }

  /** Convert an array of points from CoordSystem.View to CoordSystem.Npc */
  public viewToNpcArray(pts: Point3d[]): void {
    const corners = this.getViewCorners();
    const scrToNpcTran = Transform.createIdentity();
    Transform.initFromRange(corners.low, corners.high, undefined, scrToNpcTran);
    scrToNpcTran.multiplyPoint3dArrayInPlace(pts);
  }
  /** Convert an array of points from CoordSystem.Npc to CoordSystem.View */
  public npcToViewArray(pts: Point3d[]): void {
    const corners = this.getViewCorners();
    for (const p of pts)
      corners.fractionToPoint(p.x, p.y, p.z, p);
  }
  /**
   * Convert a point from CoordSystem.View to CoordSystem.Npc
   * @param pt the point to convert
   * @param out optional location for result. If undefined, a new Point3d is created.
   */
  public viewToNpc(pt: Point3d, out?: Point3d): Point3d {
    const corners = this.getViewCorners();
    const scrToNpcTran = Transform.createIdentity();
    Transform.initFromRange(corners.low, corners.high, undefined, scrToNpcTran);
    return scrToNpcTran.multiplyPoint3d(pt, out);
  }
  /**
   * Convert a point from CoordSystem.Npc to CoordSystem.View
   * @param pt the point to convert
   * @param out optional location for result. If undefined, a new Point3d is created.
   */
  public npcToView(pt: Point3d, out?: Point3d): Point3d {
    const corners = this.getViewCorners();
    return corners.fractionToPoint(pt.x, pt.y, pt.z, out);
  }
  /** Convert an array of points from CoordSystem.World to CoordSystem.Npc */
  public worldToNpcArray(pts: Point3d[]): void { this.worldToNpcMap.transform0.multiplyPoint3dArrayQuietNormalize(pts); }
  /** Convert an array of points from CoordSystem.Npc to CoordSystem.World */
  public npcToWorldArray(pts: Point3d[]): void { this.worldToNpcMap.transform1.multiplyPoint3dArrayQuietNormalize(pts); }
  /** Convert an array of points from CoordSystem.World to CoordSystem.View */
  public worldToViewArray(pts: Point3d[]): void { this.worldToViewMap.transform0.multiplyPoint3dArrayQuietNormalize(pts); }
  /** Convert an array of points from CoordSystem.World to CoordSystem.View, as Point4ds */
  public worldToView4dArray(worldPts: Point3d[], viewPts: Point4d[]): void { this.worldToViewMap.transform0.multiplyPoint3dArray(worldPts, viewPts); }
  /** Convert an array of points from CoordSystem.View to CoordSystem.World */
  public viewToWorldArray(pts: Point3d[]) { this.worldToViewMap.transform1.multiplyPoint3dArrayQuietNormalize(pts); }
  /** Convert an array of points from CoordSystem.View as Point4ds to CoordSystem.World */
  public view4dToWorldArray(viewPts: Point4d[], worldPts: Point3d[]): void { this.worldToViewMap.transform1.multiplyPoint4dArrayQuietRenormalize(viewPts, worldPts); }
  /**
   * Convert a point from CoordSystem.World to CoordSystem.Npc
   * @param pt the point to convert
   * @param out optional location for result. If undefined, a new Point3d is created.
   */
  public worldToNpc(pt: XYAndZ, out?: Point3d): Point3d { return this.worldToNpcMap.transform0.multiplyPoint3dQuietNormalize(pt, out); }
  /**
   * Convert a point from CoordSystem.Npc to CoordSystem.World
   * @param pt the point to convert
   * @param out optional location for result. If undefined, a new Point3d is created.
   */
  public npcToWorld(pt: XYAndZ, out?: Point3d): Point3d { return this.worldToNpcMap.transform1.multiplyPoint3dQuietNormalize(pt, out); }
  /**
   * Convert a point from CoordSystem.World to CoordSystem.View
   * @param pt the point to convert
   * @param out optional location for result. If undefined, a new Point3d is created.
   */
  public worldToView(input: XYAndZ, out?: Point3d): Point3d { return this.worldToViewMap.transform0.multiplyPoint3dQuietNormalize(input, out); }
  /**
   * Convert a point from CoordSystem.World to CoordSystem.View as Point4d
   * @param input the point to convert
   * @param out optional location for result. If undefined, a new Point4d is created.
   */
  public worldToView4d(input: XYAndZ, out?: Point4d): Point4d { return this.worldToViewMap.transform0.multiplyPoint3d(input, 1.0, out); }
  /**
   * Convert a point from CoordSystem.View to CoordSystem.World
   * @param pt the point to convert
   * @param out optional location for result. If undefined, a new Point3d is created.
   */
  public viewToWorld(input: XYAndZ, out?: Point3d): Point3d { return this.worldToViewMap.transform1.multiplyPoint3dQuietNormalize(input, out); }
  /**
   * Convert a point from CoordSystem.View as a Point4d to CoordSystem.View
   * @param input the point to convert
   * @param out optional location for result. If undefined, a new Point3d is created.
   */
  public view4dToWorld(input: Point4d, out?: Point3d): Point3d { return this.worldToViewMap.transform1.multiplyXYZWQuietRenormalize(input.x, input.y, input.z, input.w, out); }

  /**
   * Get an 8-point Frustum corresponding to the 8 corners of the Viewport in the specified coordinate system.
   *
   * There are two sets of corners that may be of interest.
   * The "adjusted" box is the one that is computed by examining the "viewed extents" and moving
   * the front and back planes to enclose everything in the view.
   * The "unadjusted" box is the one that is stored in the ViewState.
   * @param sys Coordinate system for points
   * @param adjustedBox If true, retrieve the adjusted box. Otherwise retrieve the box that came from the view definition.
   * @param box optional Frustum for return value
   * @return the view frustum
   * @note The "adjusted" box may be either larger or smaller than the "unadjusted" box.
   */
  public getFrustum(sys: CoordSystem = CoordSystem.World, adjustedBox: boolean = true, box?: Frustum): Frustum {
    box = box ? box.initNpc() : new Frustum();

    // if they are looking for the "unexpanded" (that is before f/b clipping expansion) box, we need to get the npc
    // coordinates that correspond to the unexpanded box in the npc space of the Expanded view (that's the basis for all
    // of the root-based maps.)
    if (!adjustedBox && this.zClipAdjusted) {
      // to get unexpanded box, we have to go recompute rootToNpc from original View.
      const ueRootToNpc = this.view.computeWorldToNpc(this.rotation, this.viewOriginUnexpanded, this.viewDeltaUnexpanded);
      if (undefined === ueRootToNpc.map)
        return box; // invalid frustum

      // get the root corners of the unexpanded box
      const ueRootBox = new Frustum();
      ueRootToNpc.map.transform1.multiplyPoint3dArrayQuietNormalize(ueRootBox.points);

      // and convert them to npc coordinates of the expanded view
      this.worldToNpcArray(ueRootBox.points);
      box.setFrom(ueRootBox);
    }

    // now convert from NPC space to the specified coordinate system.
    switch (sys) {
      case CoordSystem.View:
        this.npcToViewArray(box.points);
        break;

      case CoordSystem.World:
        this.npcToWorldArray(box.points);
        break;
    }
    return box;
  }

  public getPixelSizeAtPoint(inPoint?: Point3d) {
    const viewPt = !!inPoint ? this.worldToView(inPoint) : this.npcToView(new Point3d(0.5, 0.5, 0.5));
    const viewPt2 = new Point3d(viewPt.x + 1.0, viewPt.y, viewPt.z);
    return this.viewToWorld(viewPt).distance(this.viewToWorld(viewPt2));
  }
}

/**
 * A Viewport renders the contents of one or more Models onto an `HTMLCanvasElement`.
 *
 * It holds a [[ViewState]] object that defines its viewing parameters. [[ViewTool]]s may
 * modify the ViewState object. Changes to the ViewState are only reflected in a Viewport after the
 * [[synchWithView]] method is called.
 *
 * As changes to ViewState are made, Viewports also hold a stack of *previous copies* of it, to allow
 * for undo/redo (i.e. *View Previous* and *View Next*) of viewing tools.
 *
 * @see [[ViewManager]]
 */
export abstract class Viewport implements IDisposable {
  /** Event called whenever this viewport is synchronized with its ViewState. */
  public readonly onViewChanged = new BeEvent<(vp: Viewport) => void>();

  private _animationFraction: number = 0.0;
  private _doContinuousRendering = false;
  private _animator?: Animator;
  /** Time the current flash started.
   * @hidden
   */
  public flashUpdateTime?: BeTimePoint;
  /** Current flash intensity from [0..1]
   * @hidden
   */
  public flashIntensity = 0;
  /** The length of time that the flash intensity will increase (in seconds)
   * @hidden
   */
  public flashDuration = 0;
  private _flashedElem?: string;         // id of currently flashed element
  /** Id of last flashed element.
   * @hidden
   */
  public lastFlashedElem?: string;
  /** Maximum ratio of frontplane to backplane distance for 24 bit zbuffer.
   * @hidden
   */
  public static nearScale24 = 0.0003;
  /** Don't allow entries in the view undo buffer unless they're separated by more than this amount of time. */
  public static undoDelay = BeDuration.fromSeconds(.5);
  private _addFeatureOverrides?: AddFeatureOverrides;
  private _wantTileBoundingBoxes: boolean = false;
  private _viewFrustum!: ViewFrustum;
  private _target?: RenderTarget;

  /** @hidden */
  public get viewFrustum(): ViewFrustum { return this._viewFrustum; }

  /** This viewport's rotation matrix. */
  public get rotation(): Matrix3d { return this._viewFrustum.rotation; }
  /** The vector between the opposite corners of this viewport's extents. */
  public get viewDelta(): Vector3d { return this._viewFrustum.viewDelta; }
  /** Provides conversions between world and view coordinates. */
  public get worldToViewMap(): Map4d { return this._viewFrustum.worldToViewMap; }
  /** @hidden */
  public get frustFraction(): number { return this._viewFrustum.frustFraction; }

  /** @hidden */
  public get animationFraction(): number { return this._animationFraction; }
  /** @hidden */
  public set animationFraction(fraction: number) { this._animationFraction = fraction; this.sync.invalidateAnimationFraction(); }

  /** @hidden */
  protected readonly _viewRange: ViewRect = new ViewRect();

  /** Get the rectangle of this Viewport in [[CoordSystem.View]] coordinates. */
  public abstract get viewRect(): ViewRect;
  /** @hidden */
  public get isAspectRatioLocked(): boolean { return false; }

  /** @hidden */
  public get target(): RenderTarget {
    assert(undefined !== this._target, "Accessing RenderTarget of a disposed Viewport");
    return this._target!;
  }

  /** @hidden */
  public readonly sync = new SyncFlags();
  /** The settings that control how elements are hilited in this Viewport. */
  public hilite = new Hilite.Settings();

  /**
   * Determine whether the Grid display is currently enabled in this Viewport.
   * @return true if the grid display is on.
   */
  public get isGridOn(): boolean { return this.viewFlags.grid; }
  /** The [ViewFlags]($common) that determine how the contents of this Viewport are rendered.  */
  public get viewFlags(): ViewFlags { return this.view.viewFlags; }
  /** @hidden */
  public get wantAntiAliasLines(): AntiAliasPref { return AntiAliasPref.Off; }
  /** @hidden */
  public get wantAntiAliasText(): AntiAliasPref { return AntiAliasPref.Detect; }
  /** @hidden */
  public get wantTileBoundingBoxes(): boolean { return this._wantTileBoundingBoxes; }
  /** @hidden */
  public set wantTileBoundingBoxes(want: boolean) {
    if (want !== this.wantTileBoundingBoxes) {
      this._wantTileBoundingBoxes = want;
      this.invalidateScene();
    }
  }
<<<<<<< HEAD
  /** The iModel whose contents are displayed within this Viewport */
=======
  /** @hidden */
  public get AnalysisStyle(): AnalysisStyle | undefined { return this.view.AnalysisStyle; }
  /** The iModel of this Viewport */
>>>>>>> 4c6702b0
  public get iModel(): IModelConnection { return this.view.iModel; }
  /** @hidden */
  public get isPointAdjustmentRequired(): boolean { return this.view.is3d(); }
  /** @hidden */
  public get isSnapAdjustmentRequired(): boolean { return IModelApp.toolAdmin.acsPlaneSnapLock && this.view.is3d(); }
  /** @hidden */
  public get isContextRotationRequired(): boolean { return IModelApp.toolAdmin.acsContextLock; }

  /** Construct a new Viewport
   * @param htmlElement The HTMLDivElement for the Viewport. This constructor will create a canvas to draw the graphics.
   * @param view a fully loaded (see discussion at [[ViewState.load]]) ViewState
   * @hidden
   */
  protected constructor(target: RenderTarget) {
    this._target = target;
  }

  public dispose(): void {
    assert(undefined !== this._target, "Double disposal of Viewport");
    this._target = dispose(this._target);
  }

  /** @hidden */
  public get continuousRendering(): boolean { return this._doContinuousRendering; }
  /** @hidden */
  public set continuousRendering(contRend: boolean) { this._doContinuousRendering = contRend; }

  /** The ViewState for this Viewport */
  public get view(): ViewState { return this._viewFrustum.view; }
  /** @hidden */
  public get pixelsPerInch() { /* ###TODO: This is apparently unobtainable information in a browser... */ return 96; }
  /** @hidden */
  public get backgroundMapPlane() { return this.view.displayStyle.backgroundMapPlane; }

  /**
   * Sets a function which can customize the appearance of [[Feature]]s within a viewport.
   * If defined, this function will be invoked whenever the overrides are determined to need updating.
   * The overrides can be explicitly marked as needing a refresh by calling [[ViewState.setFeatureOverridesDirty]].
   * @see [[FeatureSymbology.Overrides]]
   */
  public set addFeatureOverrides(addFeatureOverrides: AddFeatureOverrides | undefined) {
    if (addFeatureOverrides !== this._addFeatureOverrides) {
      this._addFeatureOverrides = addFeatureOverrides;
      this.view.setFeatureOverridesDirty(true);
    }
  }

  /** True if this is a 3d view with the camera turned on. */
  public get isCameraOn(): boolean { return this.view.is3d() && this.view.isCameraOn; }
  /** @hidden */
  public invalidateDecorations() { this.sync.invalidateDecorations(); }
  /** @hidden */
  public changeDynamics(dynamics: GraphicList | undefined): void {
    this.target.changeDynamics(dynamics);
    this.invalidateDecorations();
  }

  /** Set or clear the currently *flashed* element.
   * @param id The Id of the element to flash. If undefined, remove (un-flash) the currently flashed element
   * @param duration The amount of time, in seconds, the flash intensity will increase (see [[flashDuration]])
   * @hidden
   */
  public setFlashed(id: string | undefined, duration: number): void {
    if (id !== this._flashedElem) {
      this.lastFlashedElem = this._flashedElem;
      this._flashedElem = id;
    }
    this.flashDuration = duration;
  }

  public get auxCoordSystem(): AuxCoordSystemState { return this.view.auxiliaryCoordinateSystem; }
  public getAuxCoordRotation(result?: Matrix3d) { return this.auxCoordSystem.getRotation(result); }
  public getAuxCoordOrigin(result?: Point3d) { return this.auxCoordSystem.getOrigin(result); }

  /** @hidden */
  public toView(from: XYZ, to?: XYZ) { this._viewFrustum.toView(from, to); }
  /** @hidden */
  public fromView(from: XYZ, to?: XYZ) { this._viewFrustum.fromView(from, to); }

  /**
   * Change the ViewState of this Viewport
   * @param view a fully loaded (see discussion at [[ViewState.load]] ) ViewState
   */
  public changeView(view: ViewState) {
    this.doSetupFromView(view);
    this.invalidateScene();
    this.sync.invalidateController();
    this.target.reset();
  }

  private invalidateScene(): void { this.sync.invalidateScene(); }

  /**
   * Computes the range of npc depth values for a region of the screen
   * @param rect the rectangle to test. If undefined, test entire view
   * @param result optional DepthRangeNpc to store the result
   * @returns the minimum and maximum depth values within the region, or undefined.
   */
  public determineVisibleDepthRange(rect?: ViewRect, result?: DepthRangeNpc): DepthRangeNpc | undefined {
    if (result) { // Null result if given
      result.minimum = 1;
      result.maximum = 0;
    }

    // Default to a (0, 0, 0) to (1, 1, 1) range if no range was provided
    rect = (rect && rect.isValid) ? rect : this.viewRect;

    // Determine the screen rectangle in which to query visible depth min + max
    const readRect = rect.computeOverlap(this.viewRect);
    if (undefined === readRect)
      return undefined;

    const pixels = this.readPixels(readRect, Pixel.Selector.Distance);
    if (!pixels)
      return undefined;

    let maximum = 0;
    let minimum = 1;
    const npc = Point3d.create();
    const testPoint = Point2d.create();
    for (testPoint.x = readRect.left; testPoint.x < readRect.right; ++testPoint.x) {
      for (testPoint.y = readRect.top; testPoint.y < readRect.bottom; ++testPoint.y) {
        if (this.getPixelDataNpcPoint(pixels, testPoint.x, testPoint.y, npc) !== undefined) {
          minimum = Math.min(minimum, npc.z);
          maximum = Math.max(maximum, npc.z);
        }
      }
    }

    if (maximum <= 0)
      return undefined;

    if (undefined === result) {
      result = new DepthRangeNpc(minimum, maximum);
    } else {
      result.minimum = minimum;
      result.maximum = maximum;
    }

    return result;
  }

  /** Turn the camera on if it is currently off. If the camera is already on, adjust it to use the supplied lens angle.
   * @param lensAngle The lens angle for the camera. If undefined, use view.camera.lens.
   * @note This method will fail if the ViewState is not 3d.
   */
  public turnCameraOn(lensAngle?: Angle): ViewStatus {
    const view = this.view;
    if (!view.is3d())
      return ViewStatus.InvalidViewport;

    if (!lensAngle)
      lensAngle = view.camera.lens;

    Camera.validateLensAngle(lensAngle);

    if (view.isCameraOn)
      return view.lookAtUsingLensAngle(view.getEyePoint(), view.getTargetPoint(), view.getYVector(), lensAngle);

    // We need to figure out a new camera target. To do that, we need to know where the geometry is in the view.
    // We use the depth of the center of the view for that.
    let depthRange = this.determineVisibleDepthRange();
    if (!depthRange)
      depthRange = new DepthRangeNpc();
    const middle = depthRange.middle();
    const corners = [
      new Point3d(0.0, 0.0, middle), // lower left, at target depth
      new Point3d(1.0, 1.0, middle), // upper right at target depth
      new Point3d(0.0, 0.0, depthRange.maximum), // lower left, at closest npc
      new Point3d(1.0, 1.0, depthRange.maximum), // upper right at closest
    ];

    this.npcToWorldArray(corners);

    const eye = corners[2].interpolate(0.5, corners[3]); // middle of closest plane
    const target = corners[0].interpolate(0.5, corners[1]); // middle of halfway plane
    const backDist = eye.distance(target) * 2.0;
    const frontDist = view.minimumFrontDistance();
    return view.lookAtUsingLensAngle(eye, target, view.getYVector(), lensAngle, frontDist, backDist);
  }

  /** Orient this viewport to one of the [[StandardView]] rotations. */
  public setStandardRotation(id: StandardViewId): void {
    this.view.setStandardRotation(id);
    this.setupFromView();
  }

  private doSetupFromView(view: ViewState) {
    const vf = ViewFrustum.createFromViewport(this, view);
    if (undefined === vf)
      return ViewStatus.InvalidViewport;

    this._viewFrustum = vf;

    this.sync.invalidateRenderPlan();
    this.sync.setValidController();

    this.onViewChanged.raiseEvent(this);
    return ViewStatus.Success;
  }

  /** Establish the parameters of this Viewport from the current information in its ViewState */
  public setupFromView(): ViewStatus {
    return this.doSetupFromView(this.view);
  }

  /** Call [[setupFromView]] on this Viewport and optionally save previous state in view undo stack */
  public synchWithView(_saveInUndo: boolean): void { this.setupFromView(); }

  /** Convert an array of points from CoordSystem.View to CoordSystem.Npc */
  public viewToNpcArray(pts: Point3d[]): void { this._viewFrustum.viewToNpcArray(pts); }
  /** Convert an array of points from CoordSystem.Npc to CoordSystem.View */
  public npcToViewArray(pts: Point3d[]): void { this._viewFrustum.npcToViewArray(pts); }
  /**
   * Convert a point from CoordSystem.View to CoordSystem.Npc
   * @param pt the point to convert
   * @param out optional location for result. If undefined, a new Point3d is created.
   */
  public viewToNpc(pt: Point3d, out?: Point3d): Point3d { return this._viewFrustum.viewToNpc(pt, out); }
  /**
   * Convert a point from CoordSystem.Npc to CoordSystem.View
   * @param pt the point to convert
   * @param out optional location for result. If undefined, a new Point3d is created.
   */
  public npcToView(pt: Point3d, out?: Point3d): Point3d { return this._viewFrustum.npcToView(pt, out); }
  /** Convert an array of points from CoordSystem.World to CoordSystem.Npc */
  public worldToNpcArray(pts: Point3d[]): void { this._viewFrustum.worldToNpcArray(pts); }
  /** Convert an array of points from CoordSystem.Npc to CoordSystem.World */
  public npcToWorldArray(pts: Point3d[]): void { this._viewFrustum.npcToWorldArray(pts); }
  /** Convert an array of points from CoordSystem.World to CoordSystem.View */
  public worldToViewArray(pts: Point3d[]): void { this._viewFrustum.worldToViewArray(pts); }
  /** Convert an array of points from CoordSystem.World to CoordSystem.View, as Point4ds */
  public worldToView4dArray(worldPts: Point3d[], viewPts: Point4d[]): void { this._viewFrustum.worldToView4dArray(worldPts, viewPts); }
  /** Convert an array of points from CoordSystem.View to CoordSystem.World */
  public viewToWorldArray(pts: Point3d[]) { this._viewFrustum.viewToWorldArray(pts); }
  /** Convert an array of points from CoordSystem.View as Point4ds to CoordSystem.World */
  public view4dToWorldArray(viewPts: Point4d[], worldPts: Point3d[]): void { this._viewFrustum.view4dToWorldArray(viewPts, worldPts); }
  /**
   * Convert a point from CoordSystem.World to CoordSystem.Npc
   * @param pt the point to convert
   * @param out optional location for result. If undefined, a new Point3d is created.
   */
  public worldToNpc(pt: XYAndZ, out?: Point3d): Point3d { return this._viewFrustum.worldToNpc(pt, out); }
  /**
   * Convert a point from CoordSystem.Npc to CoordSystem.World
   * @param pt the point to convert
   * @param out optional location for result. If undefined, a new Point3d is created.
   */
  public npcToWorld(pt: XYAndZ, out?: Point3d): Point3d { return this._viewFrustum.npcToWorld(pt, out); }
  /**
   * Convert a point from CoordSystem.World to CoordSystem.View
   * @param pt the point to convert
   * @param out optional location for result. If undefined, a new Point3d is created.
   */
  public worldToView(input: XYAndZ, out?: Point3d): Point3d { return this._viewFrustum.worldToView(input, out); }
  /**
   * Convert a point from CoordSystem.World to CoordSystem.View as Point4d
   * @param input the point to convert
   * @param out optional location for result. If undefined, a new Point4d is created.
   */
  public worldToView4d(input: XYAndZ, out?: Point4d): Point4d { return this._viewFrustum.worldToView4d(input, out); }
  /**
   * Convert a point from CoordSystem.View to CoordSystem.World
   * @param pt the point to convert
   * @param out optional location for result. If undefined, a new Point3d is created.
   */
  public viewToWorld(input: XYAndZ, out?: Point3d): Point3d { return this._viewFrustum.viewToWorld(input, out); }
  /**
   * Convert a point from CoordSystem.View as a Point4d to CoordSystem.View
   * @param input the point to convert
   * @param out optional location for result. If undefined, a new Point3d is created.
   */
  public view4dToWorld(input: Point4d, out?: Point3d): Point3d { return this._viewFrustum.view4dToWorld(input, out); }

  /** Converts inches to pixels based on screen DPI.
   * @Note this information may not be accurate in some browsers.
   * @param inches the number of inches to convert
   * @returns the corresponding number of pixels
   */
  public pixelsFromInches(inches: number): number { return inches * this.pixelsPerInch; }

  /**
   * Get an 8-point Frustum corresponding to the 8 corners of the Viewport in the specified coordinate system.
   *
   * There are two sets of corners that may be of interest.
   * The "adjusted" box is the one that is computed by examining the "viewed extents" and moving
   * the front and back planes to enclose everything in the view.
   * The "unadjusted" box is the one that is stored in the ViewState.
   * @param sys Coordinate system for points
   * @param adjustedBox If true, retrieve the adjusted box. Otherwise retrieve the box that came from the view definition.
   * @param box optional Frustum for return value
   * @return the view frustum
   * @note The "adjusted" box may be either larger or smaller than the "unadjusted" box.
   */
  public getFrustum(sys: CoordSystem = CoordSystem.World, adjustedBox: boolean = true, box?: Frustum): Frustum { return this._viewFrustum.getFrustum(sys, adjustedBox, box); }

  /** Get a copy of the current (adjusted) frustum of this viewport, in world coordinates. */
  public getWorldFrustum(box?: Frustum): Frustum { return this.getFrustum(CoordSystem.World, true, box); }

  private finishViewChange(startFrust: Frustum, options?: ViewChangeOptions) {
    options = options === undefined ? {} : options;
    this.synchWithView(options.saveInUndo === undefined || options.saveInUndo);
    if (options.animateFrustumChange === undefined || options.animateFrustumChange)
      this.animateFrustumChange(startFrust, this.getFrustum(), options.animationTime);
  }

  /**
   * Scroll the view by a given number of pixels.
   * @param screenDist distance to scroll, in pixels
   */
  public scroll(screenDist: Point2d, options?: ViewChangeOptions) {
    const view = this.view;
    if (!view)
      return;

    const startFrust = this.getFrustum().clone();
    if (view.is3d() && view.isCameraOn) {
      const offset = new Vector3d(screenDist.x, screenDist.y, 0.0);
      const frust = this.getFrustum(CoordSystem.View, false)!;
      frust.translate(offset);
      this.viewToWorldArray(frust.points);
      view.setupFromFrustum(frust);
      view.centerEyePoint();
    } else {
      const pts = [new Point3d(), new Point3d(screenDist.x, screenDist.y, 0)];
      this.viewToWorldArray(pts);
      const dist = pts[1].minus(pts[0]);
      const newOrg = view.getOrigin().plus(dist);
      view.setOrigin(newOrg);
    }

    this.finishViewChange(startFrust, options);
  }

  /**
   * Zoom the view by a scale factor, placing the new center at the projection of the given point (world coordinates)
   * on the focal plane.
   * Updates ViewState and re-synchs Viewport. Does not save in view undo buffer.
   */
  public zoom(newCenter: Point3d | undefined, factor: number, options?: ViewChangeOptions): void {
    const view = this.view;
    if (!view)
      return;

    const startFrust = this.getFrustum().clone();
    if (view.is3d() && view.isCameraOn) {
      const centerNpc = newCenter ? this.worldToNpc(newCenter) : NpcCenter.clone();
      const scaleTransform = Transform.createFixedPointAndMatrix(centerNpc, Matrix3d.createScale(factor, factor, 1.0));

      const offset = centerNpc.minus(NpcCenter); // offset by difference of old/new center
      offset.z = 0.0;     // z center stays the same.

      const offsetTransform = Transform.createTranslationXYZ(offset.x, offset.y, offset.z);
      const product = offsetTransform.multiplyTransformTransform(scaleTransform);

      const frust = new Frustum();
      product.multiplyPoint3dArrayInPlace(frust.points);

      this.npcToWorldArray(frust.points);
      view.setupFromFrustum(frust);
      view.centerEyePoint();
    } else {
      // for non-camera views, do the zooming by adjusting the origin and delta directly so there can be no
      // chance of the rotation changing due to numerical precision errors calculating it from the frustum corners.
      const delta = view.getExtents().clone();
      delta.x *= factor;
      delta.y *= factor;

      // first check to see whether the zoom operation results in an invalid view. If so, make sure we don't change anything
      const validSize = view.validateViewDelta(delta, true);
      if (ViewStatus.Success !== validSize)
        return;

      const center = newCenter ? newCenter.clone() : view.getCenter().clone();

      if (!view.allow3dManipulations())
        center.z = 0.0;

      const newOrg = view.getOrigin().clone();
      this.toView(newOrg);
      this.toView(center);

      view.setExtents(delta);

      newOrg.x = center.x - delta.x / 2.0;
      newOrg.y = center.y - delta.y / 2.0;
      this.fromView(newOrg);
      view.setOrigin(newOrg);
    }

    this.finishViewChange(startFrust, options);
  }

  /**
   * Zoom the view to a show the tightest box around a given set of PlacementProps. Optionally, change view rotation.
   * @param props array of PlacementProps. Will zoom to the union of the placements.
   * @param options options that control how the view change works and whether to change view rotation.
   */
  public zoomToPlacementProps(placementProps: PlacementProps[], options?: ViewChangeOptions & ZoomToOptions) {
    if (placementProps.length === 0)
      return;

    const hasAngle = (arg: any): arg is Placement2dProps => arg.angle !== undefined;
    if (undefined !== options) {
      if (undefined !== options.standardViewId) {
        this.view.setStandardRotation(options.standardViewId);
      } else if (undefined !== options.placementRelativeId) {
        const firstProps = placementProps[0];
        const firstPlacement = hasAngle(firstProps) ? Placement2d.fromJSON(firstProps) : Placement3d.fromJSON(firstProps);
        const viewRotation = StandardView.getStandardRotation(options.placementRelativeId).clone();
        viewRotation.multiplyMatrixMatrixTranspose(firstPlacement.transform.matrix, viewRotation);
        this.view.setRotation(viewRotation);
      } else if (undefined !== options.viewRotation) {
        this.view.setRotation(options.viewRotation);
      }
    }

    const viewTransform = Transform.createOriginAndMatrix(undefined, this.view.getRotation());
    const frust = new Frustum();
    const viewRange = new Range3d();
    for (const props of placementProps) {
      const placement = hasAngle(props) ? Placement2d.fromJSON(props) : Placement3d.fromJSON(props);
      viewRange.extendArray(placement.getWorldCorners(frust).points, viewTransform);
    }

    this.view.lookAtViewAlignedVolume(viewRange, this.viewRect.aspect, options ? options.marginPercent : undefined);
    this.finishViewChange(this.getFrustum().clone(), options);
  }

  /**
   * Zoom the view to a show the tightest box around a given set of ElementProps. Optionally, change view rotation.
   * @param props element props. Will zoom to the union of the placements.
   * @param options options that control how the view change works and whether to change view rotation.
   */
  public zoomToElementProps(elementProps: ElementProps[], options?: ViewChangeOptions & ZoomToOptions) {
    if (elementProps.length === 0)
      return;
    const placementProps: PlacementProps[] = [];
    for (const props of elementProps) {
      if (props.placement !== undefined && this.view.viewsModel(props.model))
        placementProps.push(props.placement);
    }
    this.zoomToPlacementProps(placementProps, options);
  }

  /**
   * Zoom the view to a show the tightest box around a given set of elements. Optionally, change view rotation.
   * @param ids the element id(s) to include. Will zoom to the union of the placements.
   * @param options options that control how the view change works and whether to change view rotation.
   */
  public async zoomToElements(ids: Id64Arg, options?: ViewChangeOptions & ZoomToOptions): Promise<void> {
    this.zoomToElementProps(await this.iModel.elements.getProps(ids), options);
  }

  /**
   * Zoom the view to a volume of space in world coordinates.
   * @param volume The low and high corners, in world coordinates.
   * @param options options that control how the view change works
   */
  public zoomToVolume(volume: LowAndHighXYZ | LowAndHighXY, options?: ViewChangeOptions) {
    this.view.lookAtVolume(volume, this.viewRect.aspect, options ? options.marginPercent : undefined);
    this.finishViewChange(this.getFrustum().clone(), options);
  }

  /**
   * Shortcut to call view.setupFromFrustum and then [[setupFromView]]
   * @param inFrustum the new viewing frustum
   * @returns true if both steps were successful
   */
  public setupViewFromFrustum(inFrustum: Frustum): boolean {
    const validSize = this.view.setupFromFrustum(inFrustum);
    // note: always call setupFromView, even if setupFromFrustum failed
    return (ViewStatus.Success === this.setupFromView() && ViewStatus.Success === validSize);
  }

  /** @hidden */
  public computeViewRange(): Range3d {
    this.setupFromView(); // can't proceed if viewport isn't valid (not active)
    return this.view.computeFitRange();
  }

  /** @hidden */
  public animate() {
    if (this._animator && this._animator.animate())
      this._animator = undefined;
  }

  /** @hidden */
  public removeAnimator() { this.setAnimator(undefined); }
  private setAnimator(animator: Animator | undefined) {
    if (this._animator)
      this._animator.interrupt(); // will be destroyed
    this._animator = animator;
  }

  /** @hidden */
  public animateFrustumChange(start: Frustum, end: Frustum, animationTime?: BeDuration) {
    if (!animationTime || 0.0 >= animationTime.milliseconds)
      animationTime = ToolSettings.animationTime;

    this.setAnimator(new Animator(animationTime, this, start, end));
  }

  /** @hidden */
  public applyViewState(val: ViewState, animationTime?: BeDuration) {
    const startFrust = this.getFrustum();
    this._viewFrustum.view = val.clone<ViewState>();
    this.synchWithView(false);
    if (animationTime)
      this.animateFrustumChange(startFrust, this.getFrustum(), animationTime);
  }

  private static roundGrid(num: number, units: number): number {
    const sign = ((num * units) < 0.0) ? -1.0 : 1.0;
    num = (num * sign) / units + 0.5;
    return units * sign * Math.floor(num);
  }

  private getGridOrientation(origin: Point3d, rMatrix: Matrix3d) {
    if (this.view.isSpatialView())
      origin.setFrom(this.iModel!.globalOrigin);

    switch (this.view.getGridOrientation()) {
      case GridOrientationType.View: {
        const center = this.view.getCenter();
        this.toView(center);
        this.toView(origin);
        origin.z = center.z;
        this.fromView(origin);
        break;
      }

      case GridOrientationType.WorldXY:
        break;

      case GridOrientationType.WorldYZ: {
        Matrix3d.createRows(rMatrix.getRow(1), rMatrix.getRow(2), rMatrix.getRow(0), rMatrix);
        break;
      }

      case GridOrientationType.WorldXZ: {
        Matrix3d.createRows(rMatrix.getRow(0), rMatrix.getRow(2), rMatrix.getRow(1), rMatrix);
        break;
      }
    }
  }

  private pointToStandardGrid(point: Point3d, rMatrix: Matrix3d, origin: Point3d): void {
    const planeNormal = rMatrix.getRow(2);

    let eyeVec: Vector3d;
    if (this.view.is3d() && this.isCameraOn)
      eyeVec = this.view.camera.eye.vectorTo(point);
    else
      eyeVec = this._viewFrustum.rotation.getRow(2).clone();

    eyeVec.normalizeInPlace();
    linePlaneIntersect(point, point, eyeVec, origin, planeNormal, false);

    // // get origin and point in view coordinate system
    const pointView = point.clone();
    const originView = origin.clone();
    this.toView(pointView);
    this.toView(originView);

    // subtract off the origin
    pointView.y -= originView.y;
    pointView.x -= originView.x;

    // round off the remainder to the grid distances
    const gridSpacing = this.view.getGridSpacing();
    pointView.x = Viewport.roundGrid(pointView.x, gridSpacing.x);
    pointView.y = Viewport.roundGrid(pointView.y, gridSpacing.y);

    // add the origin back in
    pointView.x += originView.x;
    pointView.y += originView.y;

    // go back to root coordinate system
    this.fromView(pointView);
    point.setFrom(pointView);
  }

  /** @hidden */
  public pointToGrid(point: Point3d): void {
    if (GridOrientationType.AuxCoord === this.view.getGridOrientation()) {
      this.pointToStandardGrid(point, this.getAuxCoordRotation(), this.getAuxCoordOrigin());
      return;
    }

    const origin = new Point3d();
    const rMatrix = Matrix3d.createIdentity();
    this.getGridOrientation(origin, rMatrix);
    this.pointToStandardGrid(point, rMatrix, origin);
  }

  /**
   * Get the width of a pixel (a unit vector in the x direction in view coordinates) at a given point in world coordinates, returning the result in meters (world units).
   *
   * This is most useful to determine how large something is in a view. In particular, in a perspective view
   * the result of this method will be a larger number for points closer to the back of the view Frustum (that is,
   * one pixel of the view represents more spatial area at the back of the Frustum than the front.)
   * @param point The point to test, in World coordinates. If undefined, the center of the view in NPC space is used.
   * @returns The width of a view pixel at the supplied world point, in meters.
   */
  public getPixelSizeAtPoint(point?: Point3d): number {
    if (point === undefined)
      point = this.npcToWorld(NpcCenter); // if undefined, use center of view

    const worldPts: Point3d[] = [];
    const viewPts: Point4d[] = [];
    viewPts[0] = this.worldToView4d(point);
    viewPts[1] = viewPts[0].clone();
    viewPts[1].x += viewPts[1].w; // form a vector one pixel wide in x direction.
    this.view4dToWorldArray(viewPts, worldPts);

    return worldPts[0].distance(worldPts[1]);
  }

  private get _wantInvertBlackAndWhite(): boolean {
    const bgColor = this.view.backgroundColor.colors;
    return ((bgColor.r + bgColor.g + bgColor.b) > (255 * 3) / 2);
  }

  /** Get a color that will contrast to the current background color of this Viewport. Either Black or White depending on which will have the most contrast. */
  public getContrastToBackgroundColor(): ColorDef {
    return this._wantInvertBlackAndWhite ? ColorDef.black : ColorDef.white; // should we use black or white?
  }

  private processFlash(): boolean {
    let needsFlashUpdate = false;

    if (this._flashedElem !== this.lastFlashedElem) {
      this.flashIntensity = 0.0;
      this.flashUpdateTime = BeTimePoint.now();
      this.lastFlashedElem = this._flashedElem; // flashing has begun; this is now the previous flash
      needsFlashUpdate = this._flashedElem === undefined; // notify render thread that flash has been turned off (signified by undefined elem)
    }

    if (this._flashedElem !== undefined && this.flashIntensity < 1.0) {
      const flashDuration = BeDuration.fromSeconds(this.flashDuration);
      const flashElapsed = BeTimePoint.now().milliseconds - this.flashUpdateTime!.milliseconds;
      this.flashIntensity = Math.min(flashElapsed, flashDuration.milliseconds) / flashDuration.milliseconds; // how intense do we want the flash effect to be from [0..1]?
      needsFlashUpdate = true;
    }

    return needsFlashUpdate;
  }

  /** @hidden */
  public renderFrame(): boolean {
    const sync = this.sync;
    const view = this.view;
    const target = this.target;

    // Start timer for tile loading time
    const timer = new StopWatch(undefined, true);

    this.animate();

    // Allow ViewState instance to change any state which might affect logic below...
    view.onRenderFrame(this);

    let isRedrawNeeded = sync.isRedrawPending || this._doContinuousRendering;
    sync.invalidateRedrawPending();

    if (target.updateViewRect()) {
      target.onResized();
      sync.invalidateController();
    }

    if (view.isSelectionSetDirty) {
      if ((0 === view.iModel.hilited.size && 0 === view.iModel.selectionSet.size) || (view.iModel.hilited.size > 0 && 0 === view.iModel.selectionSet.size)) {
        target.setHiliteSet(view.iModel.hilited.elements); // only hilited has elements to send (or empty)
      } else if (0 === view.iModel.hilited.size && view.iModel.selectionSet.size > 0) {
        target.setHiliteSet(view.iModel.selectionSet.elements); // only selectionSet has elements to send
      } else { // combine both sets (they both have elements to send)
        const allHilites = new Set<string>();
        view.iModel.hilited.elements.forEach((val) => allHilites.add(val));
        view.iModel.selectionSet.elements.forEach((val) => allHilites.add(val));
        target.setHiliteSet(allHilites);
      }
      view.setSelectionSetDirty(false);
      isRedrawNeeded = true;
    }

    if (view.areFeatureOverridesDirty) {
      const ovr = new FeatureSymbology.Overrides(view);
      if (undefined !== this._addFeatureOverrides)
        this._addFeatureOverrides(ovr, this);

      target.overrideFeatureSymbology(ovr);
      view.setFeatureOverridesDirty(false);
      isRedrawNeeded = true;
    }

    if (!sync.isValidController)
      this.setupFromView();

    if (!sync.isValidScene) {
      const context = new SceneContext(this, new TileRequests());
      view.createScene(context);
      view.createClassification(context);
      view.createTerrain(context);
      context.requests.requestMissing();
      target.changeScene(context.graphics);
      target.changeTerrain(context.backgroundGraphics);

      isRedrawNeeded = true;
      sync.setValidScene();
    }

    if (!sync.isValidRenderPlan) {
      target.changeRenderPlan(RenderPlan.createFromViewport(this));
      sync.setValidRenderPlan();
      isRedrawNeeded = true;
    }

    if (!sync.isValidDecorations) {
      const decorations = new Decorations();
      this.addDecorations(decorations);
      target.changeDecorations(decorations);
      isRedrawNeeded = true;
    }

    if (!sync.isValidAnimationFraction) {
      target.animationFraction = this.animationFraction;
      isRedrawNeeded = true;
      sync.setValidAnimationFraction();
    }

    if (this.processFlash()) {
      target.setFlashed(new Id64(this._flashedElem!), this.flashIntensity);
      isRedrawNeeded = true;
    }

    timer.stop();
    if (isRedrawNeeded) {
      target.drawFrame(timer.elapsed.milliseconds);
    }

    return true;
  }

  /** @hidden */
  public addDecorations(_decorations: Decorations): void { }

  /**
   * Read selected data about each pixel within a rectangular region of this Viewport.
   * @param rect The area of the viewport's contents to read. The origin specifies the upper-left corner. Must lie entirely within the viewport's dimensions.
   * @param selector Specifies which aspect(s) of data to read.
   * @returns a [[Pixel.Buffer]] object from which the selected data can be retrieved, or undefined in the viewport is not active, the rect is out of bounds, or some other error.
   */
  public readPixels(rect: ViewRect, selector: Pixel.Selector): Pixel.Buffer | undefined {
    const viewRect = this.viewRect;
    if (!rect.isContained(viewRect))
      return undefined;

    return this.target.readPixels(rect, selector);
  }

  /**
   * Read the current image from this viewport from the rendering system. If a view rectangle outside the actual view is specified, the entire view is captured.
   * @param rect The area of the view to read. The origin of a viewRect must specify the upper left corner.
   * @param targetSize The size of the image to be returned. The size can be larger or smaller than the original view.
   * @returns The contents of the viewport within the specified rectangle as a bitmap image, or undefined if the image could not be read.
   */
  public readImage(rect: ViewRect = new ViewRect(0, 0, -1, -1), targetSize: Point2d = Point2d.createZero()): ImageBuffer | undefined {
    return this.target.readImage(rect, targetSize);
  }

  /** Get the point at the specified x and y location in the pixel buffer in npc coordinates */
  public getPixelDataNpcPoint(pixels: Pixel.Buffer, x: number, y: number, out?: Point3d): Point3d | undefined {
    const z = pixels.getPixel(x, y).distanceFraction;
    if (z <= 0.0)
      return undefined;

    const vf = this._viewFrustum;

    const result = undefined !== out ? out : new Point3d();
    const viewRect = this.viewRect;
    result.x = (x + 0.5 - viewRect.left) / viewRect.width;
    result.y = 1.0 - (y + 0.5 - viewRect.top) / viewRect.height;
    if (vf.frustFraction < 1.0)
      result.z = z * vf.frustFraction / (1.0 + z * (vf.frustFraction - 1.0)); // correct to npc if camera on.
    else
      result.z = z;

    return result;
  }

  /** Get the point at the specified x and y location in the pixel buffer in world coordinates */
  public getPixelDataWorldPoint(pixels: Pixel.Buffer, x: number, y: number, out?: Point3d): Point3d | undefined {
    const npc = this.getPixelDataNpcPoint(pixels, x, y, out);
    if (undefined !== npc)
      this.npcToWorld(npc, npc);

    return npc;
  }
}

/**
 * An interactive Viewport that exists within an HTMLDivElement. ScreenViewports can receive HTML events.
 * To render the contents of a ScreenViewport, it must be added to the [[ViewManager]] via ViewManager.addViewport().
 * Every frame, the ViewManager will update the Viewport's state and re-render its contents if anything has changed.
 * To halt this loop, use ViewManager.dropViewport() to remove the viewport from the ViewManager.
 *
 * A ScreenViewport internally owns significant WebGL resources which must be explicitly disposed of when the viewport is no longer needed.
 * This is achieved by invoking the viewport's dispose() method. ViewManager.dropViewport() invokes dispose() on the viewport by default.
 *
 * The lifetime of a ScreenViewport typically follows a pattern:
 * ```
 *  1. Application creates the viewport via ScreenViewport.create()
 *  2. The viewport is added to the render loop via ViewManager.addViewport()
 *  3. When the application is finished with the viewport, it removes it from the render loop and disposes of it via ViewManager.dropViewport().
 * ```
 *
 * In some cases it may be useful to temporarily suspend a viewport's render loop. In this case the lifetime of the viewport proceeds as follows:
 * ```
 *  1. Application creates the viewport via ScreenViewport.create()
 *  2. The viewport is added to the render loop via ViewManager.addViewport()
 *  3. At some point the render loop is suspended via ViewManager.dropViewport(viewport, false), indicating the viewport should not be disposed.
 *  4. Optionally, resume rendering by returning to step 2.
 *  5. When the application is finished with the viewport:
 *    5a. If it is currently registered with the ViewManager, it is dropped and disposed of via ViewManager.dropViewport()
 *    5b. Otherwise, it is disposed of by invoking its dispose() method directly.
 * ```
 */
export class ScreenViewport extends Viewport {
  private _evController?: EventController;
  private _viewCmdTargetCenter?: Point3d;
  /** The number of entries in the view undo/redo buffer. */
  public maxUndoSteps = 20;
  private readonly _forwardStack: ViewState[] = [];
  private readonly _backStack: ViewState[] = [];
  private _currentBaseline?: ViewState;

  /** The parent HTMLDivElement of the canvas. */
  public readonly parentDiv: HTMLDivElement;
  /** The canvas to display the view contents. */
  public readonly canvas: HTMLCanvasElement;
  /** The HTMLDivElement used for HTML decorations. May be referenced from the DOM by class "overlay-decorators". */
  public readonly decorationDiv: HTMLDivElement;
  /** The HTMLDivElement used for toolTips. May be referenced from the DOM by class "overlay-tooltip". */
  public readonly toolTipDiv: HTMLDivElement;

  /**
   * Create a new ScreenViewport that shows a View of an iModel into an HTMLDivElement. This method will create a new HTMLCanvasElement as a child of the supplied parentDiv.
   * It also creates two new child HTMLDivElements: one of class "overlay-decorators" for HTML overlay decorators, and one of class
   * "overlay-tooltip" for ToolTips. All the new child HTMLElements are the same size as the parentDiv.
   * @param parentDiv The HTMLDivElement to contain the ScreenViewport.
   * @param view The ViewState for the ScreenViewport.
   * @note After creating a new ScreenViewport, you must call [[ViewManager.addViewport]] for it to be "live". You must also ensure your dispose of it properly.
   */
  public static create(parentDiv: HTMLDivElement, view: ViewState): ScreenViewport {
    const canvas = document.createElement("canvas");
    const vp = new this(canvas, parentDiv, IModelApp.renderSystem.createTarget(canvas));
    vp.changeView(view);
    return vp;
  }

  /** Remove all of the children of an HTMLDivElement.
   * @hidden
   */
  public static removeAllChildren(el: HTMLDivElement) {
    while (el.lastChild)
      el.removeChild(el.lastChild);
  }

  /** @hidden */
  constructor(canvas: HTMLCanvasElement, parentDiv: HTMLDivElement, target: RenderTarget) {
    super(target);
    this.canvas = canvas;
    this.parentDiv = parentDiv;

    // function to add a child element to this.parentDiv and set its size and position the same as the parent.
    const addChild = (element: HTMLElement, zIndex: number) => {
      const style = element.style;
      style.position = "absolute";
      style.top = "0";
      style.left = "0";
      style.height = "100%";
      style.width = "100%";
      style.zIndex = zIndex.toString();
      this.parentDiv.appendChild(element);
    };

    // first remove all children of supplied element
    ScreenViewport.removeAllChildren(parentDiv);

    // get the (computed) z-index value of the parent, as an integer.
    const parentZ = parseInt(window.getComputedStyle(parentDiv).zIndex || "0", 10);

    addChild(canvas, parentZ + 10);
    this.target.updateViewRect();

    this.decorationDiv = document.createElement("div");
    this.decorationDiv.className = "overlay-decorators";
    this.decorationDiv.style.pointerEvents = "none";
    this.decorationDiv.style.overflow = "hidden";
    addChild(this.decorationDiv, parentZ + 20);

    this.toolTipDiv = document.createElement("div");
    this.toolTipDiv.className = "overlay-tooltip";
    this.toolTipDiv.style.pointerEvents = "none";
    this.toolTipDiv.style.overflow = "visible";
    addChild(this.toolTipDiv, parentZ + 30);

    this.setCursor();
  }

  /**
   * Open the toolTip window in this ScreenViewport with the supplied message and location. The tooltip will be a child of [[ScreenViewport.toolTipDiv]].
   * @param message The message to display
   * @param location The position of the toolTip, in view coordinates. If undefined, use center of view.
   * @param options the ToolTip options
   * @note There is only one ToolTip window, so calling this method more than once will move the toolTip and show the second message.
   */
  public openToolTip(message: string, location?: XAndY, options?: ToolTipOptions) {
    IModelApp.notifications.openToolTip(this.toolTipDiv, message, location, options);
  }

  /** Set the event controller for this Viewport. Destroys previous controller, if one was defined. */
  public setEventController(controller: EventController | undefined) { if (this._evController) { this._evController.destroy(); } this._evController = controller; }

  /**
   * Find a point on geometry visible in this Viewport, within a radius of supplied pick point.
   * @param pickPoint Point to search about, in world coordinates
   * @param radius Radius, in pixels, of the circular area to search.
   * @param out Optional Point3d to hold the result. If undefined, a new Point3d is returned.
   * @returns The point, in world coordinates, on the element closest to `pickPoint`, or undefined if no elements within `radius`.
   */
  public pickNearestVisibleGeometry(pickPoint: Point3d, radius: number, out?: Point3d): Point3d | undefined {
    const picker = new ElementPicker();
    if (0 === picker.doPick(this, pickPoint, radius, new LocateOptions()))
      return undefined;

    const result = undefined !== out ? out : new Point3d();
    result.setFrom(picker.getHit(0)!.getPoint());
    return result;
  }

  /** @hidden */
  public pickCanvasDecoration(pt: XAndY) { return this.target.pickOverlayDecoration(pt); }

  /** Get the ClientRect of the canvas for this Viewport. */
  public getClientRect(): ClientRect { return this.canvas.getBoundingClientRect(); }

  /** The ViewRect for this ScreenViewport. Left and top will be 0, right will be the width, and bottom will be the height. */
  public get viewRect(): ViewRect { this._viewRange.init(0, 0, this.canvas.clientWidth, this.canvas.clientHeight); return this._viewRange; }

  /** @hidden */
  public addDecorations(decorations: Decorations): void {
    ScreenViewport.removeAllChildren(this.decorationDiv);
    const context = new DecorateContext(this, decorations);
    this.view.decorate(context);

    for (const decorator of IModelApp.viewManager.decorators)
      decorator.decorate(context);

    this.sync.setValidDecorations();
  }

  /** Change the cursor for this Viewport */
  public setCursor(cursor: string = "default"): void {
    if (cursor === "grab")
      this.canvas.style.cursor = "-webkit-grab";
    else if (cursor === "grabbing")
      this.canvas.style.cursor = "-webkit-grabbing";
    else
      this.canvas.style.cursor = cursor;
  }

  /** @hidden */
  public synchWithView(saveInUndo: boolean): void {
    super.setupFromView();
    if (saveInUndo)
      this.saveViewUndo();
  }

  /**
   * Change the ViewState of this Viewport
   * @param view a fully loaded (see discussion at [[ViewState.load]] ) ViewState
   */
  public changeView(view: ViewState) {
    this.clearViewUndo();
    super.changeView(view);
    this.saveViewUndo();
  }

  /** @hidden */
  public get viewCmdTargetCenter(): Point3d | undefined { return this._viewCmdTargetCenter; }
  /** @hidden */
  public set viewCmdTargetCenter(center: Point3d | undefined) { this._viewCmdTargetCenter = center ? center.clone() : undefined; }
  /** True if an undoable viewing operation exists on the stack */
  public get isUndoPossible(): boolean { return 0 < this._backStack.length; }

  /** True if a redoable viewing operation exists on the stack */
  public get isRedoPossible(): boolean { return 0 < this._forwardStack.length; }

  /** Clear the undo buffers of this Viewport. This resets the undo stack. */
  public clearViewUndo(): void {
    this._currentBaseline = undefined;
    this._forwardStack.length = 0;
    this._backStack.length = 0;
  }

  /** Saves the current state of this viewport's [[ViewState]] in the undo stack, such that it can be restored by a call to [[ScreenViewport.doUndo]]. */
  public saveViewUndo(): void {
    if (!this.view)
      return;

    // the first time we're called we need to establish the baseline
    if (!this._currentBaseline)
      this._currentBaseline = this.view.clone<ViewState>();

    if (this.view.equalState(this._currentBaseline!)) // this does a deep compare of the ViewState plus DisplayStyle, CategorySelector, and ModelSelector
      return; // nothing changed, we're done

    const backStack = this._backStack;
    if (backStack.length >= this.maxUndoSteps) // don't save more than max
      backStack.shift(); // remove the oldest entry

    /** Sometimes we get requests to save undo entries from rapid viewing operations (e.g. mouse wheel rolls). To avoid lots of
     * little useless intermediate view undo steps that mean nothing, if we get a call to this within a minimum time (1/2 second by default)
     * we don't add a new entry to the view undo buffer.
     */
    const now = BeTimePoint.now();
    if (backStack.length < 1 || backStack[backStack.length - 1].undoTime!.plus(Viewport.undoDelay).before(now)) {
      this._currentBaseline!.undoTime = now; // save time we put this entry in undo buffer
      this._backStack.push(this._currentBaseline); // save previous state
      this._forwardStack.length = 0; // not possible to do redo after this
    }

    this._currentBaseline = this.view.clone<ViewState>();
  }
  /**
   * Reverses the most recent change to the Viewport from the undo stack.
   */
  public doUndo(animationTime?: BeDuration) {
    if (0 === this._backStack.length)
      return;

    this._forwardStack.push(this._currentBaseline!);
    this._currentBaseline = this._backStack.pop()!;
    this.applyViewState(this._currentBaseline, animationTime);
  }

  /**
   * Re-applies the most recently un-done change to the Viewport from the redo stack.
   */
  public doRedo(animationTime?: BeDuration) {
    if (0 === this._forwardStack.length)
      return;

    this._backStack.push(this._currentBaseline!);
    this._currentBaseline = this._forwardStack.pop()!;
    this.applyViewState(this._currentBaseline, animationTime);
  }

  /** Clear the view undo buffer and establish the current ViewState as the new baseline. */
  public resetUndo() {
    this.clearViewUndo();
    this.saveViewUndo();  // Set up new baseline state
  }

  /** Show the surface normal for geometry under the cursor when snapping. */
  private static drawLocateHitDetail(context: DecorateContext, aperture: number, hit: HitDetail): void {
    if (!context.viewport.view.is3d())
      return; // Not valuable feedback in 2d...

    if (!(hit instanceof SnapDetail) || !hit.normal || hit.isPointAdjusted)
      return; // AccuSnap will flash edge/segment geometry if not a surface hit or snap location has been adjusted...

    const builder = context.createGraphicBuilder(GraphicType.WorldOverlay);
    const color = context.viewport.hilite.color.invert(); // Invert hilite color for good contrast
    const colorFill = color.clone();

    color.setTransparency(100);
    colorFill.setTransparency(200);
    builder.setSymbology(color, colorFill, 1);

    const radius = (2.5 * aperture) * context.viewport.getPixelSizeAtPoint(hit.snapPoint);
    const rMatrix = Matrix3d.createRigidHeadsUp(hit.normal);
    const ellipse = Arc3d.createScaledXYColumns(hit.snapPoint, rMatrix, radius, radius, AngleSweep.create360());

    builder.addArc(ellipse, true, true);
    builder.addArc(ellipse, false, false);

    const length = (0.6 * radius);
    const normal = Vector3d.create();

    ellipse.vector0.normalize(normal);
    const pt1 = hit.snapPoint.plusScaled(normal, length);
    const pt2 = hit.snapPoint.plusScaled(normal, -length);
    builder.addLineString([pt1, pt2]);

    ellipse.vector90.normalize(normal);
    const pt3 = hit.snapPoint.plusScaled(normal, length);
    const pt4 = hit.snapPoint.plusScaled(normal, -length);
    builder.addLineString([pt3, pt4]);

    context.addDecorationFromBuilder(builder);
  }

  /** @hidden */
  public drawLocateCursor(context: DecorateContext, pt: Point3d, aperture: number, isLocateCircleOn: boolean, hit?: HitDetail): void {
    if (hit)
      ScreenViewport.drawLocateHitDetail(context, aperture, hit);

    if (isLocateCircleOn) {
      // draw a filled and outlined circle to represent the size of the location aperture in the current view.
      const radius = Math.floor(aperture * 0.5) + 0.5;
      const position = this.worldToView(pt); position.x = Math.floor(position.x) + 0.5; position.y = Math.floor(position.y) + 0.5;
      const drawDecoration = (ctx: CanvasRenderingContext2D) => {
        ctx.beginPath();
        ctx.strokeStyle = "rgba(255,255,255,.4)";
        ctx.fillStyle = "rgba(255,255,255,.2)";
        ctx.arc(0, 0, radius, 0, 2 * Math.PI);
        ctx.fill();
        ctx.stroke();

        ctx.beginPath();
        ctx.strokeStyle = "rgba(0,0,0,.8)";
        ctx.lineWidth = 1;
        ctx.arc(0, 0, radius + 1, 0, 2 * Math.PI);
        ctx.stroke();
      };
      context.addCanvasDecoration({ position, drawDecoration }, true);
    }
  }
}

/** @hidden */
export class OffScreenViewport extends Viewport {
  public static create(view: ViewState) {
    const vp = new this(IModelApp.renderSystem.createOffscreenTarget(new ViewRect(0, 0, 1, 1)));
    vp.changeView(view);
    vp.sync.setValidDecorations();  // decorations are not used offscreen
    return vp;
  }

  public get viewRect(): ViewRect { return this.target.viewRect; }

  public setRect(rect: ViewRect, temporary: boolean = false) {
    this.target.setViewRect(rect, temporary);
    this.changeView(this.view);
  }
}

/** @hidden */
export function linePlaneIntersect(outP: Point3d, linePt: Point3d, lineNormal: Vector3d | undefined, planePt: Point3d, planeNormal: Vector3d, perpendicular: boolean): void {
  let dot = 0;
  if (lineNormal)
    dot = lineNormal.dotProduct(planeNormal);
  else
    perpendicular = true;

  let temp: Vector3d;
  if (perpendicular || Math.abs(dot) < .001) {
    const t = linePt.vectorTo(planePt).dotProduct(planeNormal);
    temp = planeNormal.scale(t);
  } else {
    const t = (planeNormal.dotProduct(planePt) - planeNormal.dotProduct(linePt)) / dot;
    temp = lineNormal!.scale(t);
  }

  outP.setFrom(temp.plus(linePt));
}<|MERGE_RESOLUTION|>--- conflicted
+++ resolved
@@ -17,12 +17,7 @@
 import { HitDetail, SnapDetail } from "./HitDetail";
 import { DecorateContext, SceneContext } from "./ViewContext";
 import { TileRequests } from "./tile/TileTree";
-<<<<<<< HEAD
-import { ViewFlags, Hilite, Camera, ColorDef, Frustum, Npc, NpcCorners, NpcCenter, Placement2dProps, Placement2d, Placement3d, AntiAliasPref, ImageBuffer, ElementProps, PlacementProps } from "@bentley/imodeljs-common";
-=======
-import { LegacyMath } from "@bentley/imodeljs-common/lib/LegacyMath";
 import { ViewFlags, Hilite, Camera, ColorDef, Frustum, Npc, NpcCorners, NpcCenter, Placement2dProps, Placement2d, Placement3d, AntiAliasPref, ImageBuffer, ElementProps, PlacementProps, AnalysisStyle } from "@bentley/imodeljs-common";
->>>>>>> 4c6702b0
 import { IModelApp } from "./IModelApp";
 import { Decorations, RenderTarget, RenderPlan, Pixel, GraphicList } from "./render/System";
 import { FeatureSymbology } from "./render/FeatureSymbology";
@@ -960,13 +955,9 @@
       this.invalidateScene();
     }
   }
-<<<<<<< HEAD
-  /** The iModel whose contents are displayed within this Viewport */
-=======
   /** @hidden */
   public get AnalysisStyle(): AnalysisStyle | undefined { return this.view.AnalysisStyle; }
   /** The iModel of this Viewport */
->>>>>>> 4c6702b0
   public get iModel(): IModelConnection { return this.view.iModel; }
   /** @hidden */
   public get isPointAdjustmentRequired(): boolean { return this.view.is3d(); }
