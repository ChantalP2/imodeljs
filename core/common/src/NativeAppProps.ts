/*---------------------------------------------------------------------------------------------
* Copyright (c) Bentley Systems, Incorporated. All rights reserved.
* See LICENSE.md in the project root for license terms and full copyright notice.
*--------------------------------------------------------------------------------------------*/
/** @packageDocumentation
 * @module NativeApp
 */

import { ClientRequestContextProps, GuidString } from "@bentley/bentleyjs-core";
import { AccessTokenProps } from "@bentley/itwin-client";
import { BriefcaseProps, LocalBriefcaseProps, RequestNewBriefcaseProps } from "./BriefcaseTypes";
import { IpcAuthorizationConfiguration } from "./IpcAppProps";

/** @internal */
export const nativeAppChannel = "nativeApp";
/** @internal */
export const nativeAppNotify = "nativeApp-notify";

/**
<<<<<<< HEAD
 * Client configuration to generate OIDC/OAuth tokens for native applications
 * @alpha
 */
export interface NativeAuthorizationConfiguration {
  issuerUrl?: string;
  stateKey?: string;

  /** Client application's identifier as registered with the Bentley IMS OIDC/OAuth2 provider. */
  clientId: string;

  /**
   * Upon signing in, the client application receives a response from the Bentley IMS OIDC/OAuth2 provider at this URI
   * For mobile/desktop applications, must be `http://localhost:${redirectPort}` or `https://localhost:${redirectPort}`
   */
  redirectUri: string;

  /** List of space separated scopes to request access to various resources. */
  scope: string;

  /**
   * Time in seconds that's used as a buffer to check the token for validity/expiry.
   * The checks for authorization, and refreshing access tokens all use this buffer - i.e., the token is considered expired if the current time is within the specified
   * time of the actual expiry.
   * @note If unspecified this defaults to 10 minutes.
   */
  expiryBuffer?: number;
}

/**
=======
>>>>>>> 06f8f02a
 * Type of value for storage values
 * @beta
 */
export type StorageValue = string | number | boolean | null | Uint8Array;

/** Indicates whether or not the computer is currently connected to the internet.
 * @beta
 */
export enum InternetConnectivityStatus {
  Online,
  Offline,
}

/** Describes whether the user or the browser overrode the internet connectivity status.
 * @beta
 */
export enum OverriddenBy {
  Browser,
  User,
}

/**
 * Interface implemented by the frontend [NotificationHandler]($common) to be notified of events from NativeApp backend.
 * @internal
 */
export interface NativeAppNotifications {
  notifyInternetConnectivityChanged: (status: InternetConnectivityStatus) => void;
  notifyUserStateChanged: (accessToken?: AccessTokenProps) => void;
}

/**
 * The methods that may be invoked via Ipc from the frontend of a Native App and are implemented on its backend.
 * @internal
 */
export interface NativeAppFunctions {
  initializeAuth: (props: ClientRequestContextProps, config: IpcAuthorizationConfiguration) => Promise<void>;

  /** Called to start the sign-in process. Subscribe to onUserStateChanged to be notified when sign-in completes */
  signIn: () => Promise<void>;

  /** Called to start the sign-out process. Subscribe to onUserStateChanged to be notified when sign-out completes */
  signOut: () => Promise<void>;

  getAccessTokenProps: () => Promise<AccessTokenProps>;

  /** Check if the internet is reachable. */
  checkInternetConnectivity: () => Promise<InternetConnectivityStatus>;

  /** Manually override internet reachability for testing purposes.
   * @param _status New status to set on backend.
   */
  overrideInternetConnectivity: (_overriddenBy: OverriddenBy, _status: InternetConnectivityStatus) => Promise<void>;

  /** Return configuration information from backend. */
  getConfig: () => Promise<any>;

  /** Acquire a new BriefcaseId for the supplied iModelId from iModelHub */
  acquireNewBriefcaseId: (_iModelId: GuidString) => Promise<number>;

  /** Get the filename in the briefcase cache for the supplied BriefcaseId and iModelId.
   * @note this merely returns the full path fileName. It does not test for the existence of the file.
    */
  getBriefcaseFileName: (_props: BriefcaseProps) => Promise<string>;

  /** Download a briefcase file for the supplied briefcase properties. */
  downloadBriefcase: (_requestProps: RequestNewBriefcaseProps, _reportProgress: boolean) => Promise<LocalBriefcaseProps>;

  /**
   * Cancels the previously requested download of a briefcase
   * @param _key Key to locate the briefcase in the disk cache
   * @note returns true if the cancel request was acknowledged. false otherwise
   */
  requestCancelDownloadBriefcase: (_fileName: string) => Promise<boolean>;

  /**
   * Delete a previously downloaded briefcase. The briefcase must be closed.
   * @param _fileName the Briefcase to delete
   */
  deleteBriefcaseFiles: (_fileName: string) => Promise<void>;

  /**
   * Gets a list of all briefcases that were previously downloaded to the system briefcase cache.
   * @note returns array of LocalBriefcaseProps.
   */
  getCachedBriefcases: (_iModelId?: GuidString) => Promise<LocalBriefcaseProps[]>;

  /**
   * Open a key/value pair base storage
   * @param _storageId string identifier of storage
   */
  storageMgrOpen: (_storageId: string) => Promise<string>;

  /**
   * Close a key/value pair base storage
   * @param _storageId string identifier of storage
   * @param _deleteOnClose delete the storage on close
   */
  storageMgrClose: (_storageId: string, _deleteOnClose: boolean) => Promise<void>;

  /**
   * Get the names of available storages
   * @note returns list of storage names
   */
  storageMgrNames: () => Promise<string[]>;

  /**
   * Get the value associated with a key.
   * @param _storageId string identifier of storage
   * @param _key key identifier for value
   * @note returns key value or undefined
   */
  storageGet: (_storageId: string, _key: string) => Promise<StorageValue | undefined>;

  /**
   * Set a value for a key.
   * @param _storageId string identifier of storage
   * @param _key key identifier for value
   * @param _value value to be set
   */
  storageSet: (_storageId: string, _key: string, _value: StorageValue) => Promise<void>;

  /**
   * Remove a key/value pair.
   * @param _storageId string identifier of storage
   * @param _key key identifier for value
   */
  storageRemove: (_storageId: string, _key: string) => Promise<void>;

  /**
   * Get list of keys in a storage.
   * @param _storageId string identifier of storage
   * @note returns list of storage ids
   */
  storageKeys: (_storageId: string) => Promise<string[]>;

  /**
   * Delete all key/value pairs.
   * @param _storageId string identifier of storage
   */
  storageRemoveAll: (_storageId: string) => Promise<void>;
}
<|MERGE_RESOLUTION|>--- conflicted
+++ resolved
@@ -1,192 +1,160 @@
-/*---------------------------------------------------------------------------------------------
-* Copyright (c) Bentley Systems, Incorporated. All rights reserved.
-* See LICENSE.md in the project root for license terms and full copyright notice.
-*--------------------------------------------------------------------------------------------*/
-/** @packageDocumentation
- * @module NativeApp
- */
-
-import { ClientRequestContextProps, GuidString } from "@bentley/bentleyjs-core";
-import { AccessTokenProps } from "@bentley/itwin-client";
-import { BriefcaseProps, LocalBriefcaseProps, RequestNewBriefcaseProps } from "./BriefcaseTypes";
-import { IpcAuthorizationConfiguration } from "./IpcAppProps";
-
-/** @internal */
-export const nativeAppChannel = "nativeApp";
-/** @internal */
-export const nativeAppNotify = "nativeApp-notify";
-
-/**
-<<<<<<< HEAD
- * Client configuration to generate OIDC/OAuth tokens for native applications
- * @alpha
- */
-export interface NativeAuthorizationConfiguration {
-  issuerUrl?: string;
-  stateKey?: string;
-
-  /** Client application's identifier as registered with the Bentley IMS OIDC/OAuth2 provider. */
-  clientId: string;
-
-  /**
-   * Upon signing in, the client application receives a response from the Bentley IMS OIDC/OAuth2 provider at this URI
-   * For mobile/desktop applications, must be `http://localhost:${redirectPort}` or `https://localhost:${redirectPort}`
-   */
-  redirectUri: string;
-
-  /** List of space separated scopes to request access to various resources. */
-  scope: string;
-
-  /**
-   * Time in seconds that's used as a buffer to check the token for validity/expiry.
-   * The checks for authorization, and refreshing access tokens all use this buffer - i.e., the token is considered expired if the current time is within the specified
-   * time of the actual expiry.
-   * @note If unspecified this defaults to 10 minutes.
-   */
-  expiryBuffer?: number;
-}
-
-/**
-=======
->>>>>>> 06f8f02a
- * Type of value for storage values
- * @beta
- */
-export type StorageValue = string | number | boolean | null | Uint8Array;
-
-/** Indicates whether or not the computer is currently connected to the internet.
- * @beta
- */
-export enum InternetConnectivityStatus {
-  Online,
-  Offline,
-}
-
-/** Describes whether the user or the browser overrode the internet connectivity status.
- * @beta
- */
-export enum OverriddenBy {
-  Browser,
-  User,
-}
-
-/**
- * Interface implemented by the frontend [NotificationHandler]($common) to be notified of events from NativeApp backend.
- * @internal
- */
-export interface NativeAppNotifications {
-  notifyInternetConnectivityChanged: (status: InternetConnectivityStatus) => void;
-  notifyUserStateChanged: (accessToken?: AccessTokenProps) => void;
-}
-
-/**
- * The methods that may be invoked via Ipc from the frontend of a Native App and are implemented on its backend.
- * @internal
- */
-export interface NativeAppFunctions {
-  initializeAuth: (props: ClientRequestContextProps, config: IpcAuthorizationConfiguration) => Promise<void>;
-
-  /** Called to start the sign-in process. Subscribe to onUserStateChanged to be notified when sign-in completes */
-  signIn: () => Promise<void>;
-
-  /** Called to start the sign-out process. Subscribe to onUserStateChanged to be notified when sign-out completes */
-  signOut: () => Promise<void>;
-
-  getAccessTokenProps: () => Promise<AccessTokenProps>;
-
-  /** Check if the internet is reachable. */
-  checkInternetConnectivity: () => Promise<InternetConnectivityStatus>;
-
-  /** Manually override internet reachability for testing purposes.
-   * @param _status New status to set on backend.
-   */
-  overrideInternetConnectivity: (_overriddenBy: OverriddenBy, _status: InternetConnectivityStatus) => Promise<void>;
-
-  /** Return configuration information from backend. */
-  getConfig: () => Promise<any>;
-
-  /** Acquire a new BriefcaseId for the supplied iModelId from iModelHub */
-  acquireNewBriefcaseId: (_iModelId: GuidString) => Promise<number>;
-
-  /** Get the filename in the briefcase cache for the supplied BriefcaseId and iModelId.
-   * @note this merely returns the full path fileName. It does not test for the existence of the file.
-    */
-  getBriefcaseFileName: (_props: BriefcaseProps) => Promise<string>;
-
-  /** Download a briefcase file for the supplied briefcase properties. */
-  downloadBriefcase: (_requestProps: RequestNewBriefcaseProps, _reportProgress: boolean) => Promise<LocalBriefcaseProps>;
-
-  /**
-   * Cancels the previously requested download of a briefcase
-   * @param _key Key to locate the briefcase in the disk cache
-   * @note returns true if the cancel request was acknowledged. false otherwise
-   */
-  requestCancelDownloadBriefcase: (_fileName: string) => Promise<boolean>;
-
-  /**
-   * Delete a previously downloaded briefcase. The briefcase must be closed.
-   * @param _fileName the Briefcase to delete
-   */
-  deleteBriefcaseFiles: (_fileName: string) => Promise<void>;
-
-  /**
-   * Gets a list of all briefcases that were previously downloaded to the system briefcase cache.
-   * @note returns array of LocalBriefcaseProps.
-   */
-  getCachedBriefcases: (_iModelId?: GuidString) => Promise<LocalBriefcaseProps[]>;
-
-  /**
-   * Open a key/value pair base storage
-   * @param _storageId string identifier of storage
-   */
-  storageMgrOpen: (_storageId: string) => Promise<string>;
-
-  /**
-   * Close a key/value pair base storage
-   * @param _storageId string identifier of storage
-   * @param _deleteOnClose delete the storage on close
-   */
-  storageMgrClose: (_storageId: string, _deleteOnClose: boolean) => Promise<void>;
-
-  /**
-   * Get the names of available storages
-   * @note returns list of storage names
-   */
-  storageMgrNames: () => Promise<string[]>;
-
-  /**
-   * Get the value associated with a key.
-   * @param _storageId string identifier of storage
-   * @param _key key identifier for value
-   * @note returns key value or undefined
-   */
-  storageGet: (_storageId: string, _key: string) => Promise<StorageValue | undefined>;
-
-  /**
-   * Set a value for a key.
-   * @param _storageId string identifier of storage
-   * @param _key key identifier for value
-   * @param _value value to be set
-   */
-  storageSet: (_storageId: string, _key: string, _value: StorageValue) => Promise<void>;
-
-  /**
-   * Remove a key/value pair.
-   * @param _storageId string identifier of storage
-   * @param _key key identifier for value
-   */
-  storageRemove: (_storageId: string, _key: string) => Promise<void>;
-
-  /**
-   * Get list of keys in a storage.
-   * @param _storageId string identifier of storage
-   * @note returns list of storage ids
-   */
-  storageKeys: (_storageId: string) => Promise<string[]>;
-
-  /**
-   * Delete all key/value pairs.
-   * @param _storageId string identifier of storage
-   */
-  storageRemoveAll: (_storageId: string) => Promise<void>;
-}
+/*---------------------------------------------------------------------------------------------
+* Copyright (c) Bentley Systems, Incorporated. All rights reserved.
+* See LICENSE.md in the project root for license terms and full copyright notice.
+*--------------------------------------------------------------------------------------------*/
+/** @packageDocumentation
+ * @module NativeApp
+ */
+
+import { ClientRequestContextProps, GuidString } from "@bentley/bentleyjs-core";
+import { AccessTokenProps } from "@bentley/itwin-client";
+import { BriefcaseProps, LocalBriefcaseProps, RequestNewBriefcaseProps } from "./BriefcaseTypes";
+import { IpcAuthorizationConfiguration } from "./IpcAppProps";
+
+/** @internal */
+export const nativeAppChannel = "nativeApp";
+/** @internal */
+export const nativeAppNotify = "nativeApp-notify";
+
+/**
+ * Type of value for storage values
+ * @beta
+ */
+export type StorageValue = string | number | boolean | null | Uint8Array;
+
+/** Indicates whether or not the computer is currently connected to the internet.
+ * @beta
+ */
+export enum InternetConnectivityStatus {
+  Online,
+  Offline,
+}
+
+/** Describes whether the user or the browser overrode the internet connectivity status.
+ * @beta
+ */
+export enum OverriddenBy {
+  Browser,
+  User,
+}
+
+/**
+ * Interface implemented by the frontend [NotificationHandler]($common) to be notified of events from NativeApp backend.
+ * @internal
+ */
+export interface NativeAppNotifications {
+  notifyInternetConnectivityChanged: (status: InternetConnectivityStatus) => void;
+  notifyUserStateChanged: (accessToken?: AccessTokenProps) => void;
+}
+
+/**
+ * The methods that may be invoked via Ipc from the frontend of a Native App and are implemented on its backend.
+ * @internal
+ */
+export interface NativeAppFunctions {
+  initializeAuth: (props: ClientRequestContextProps, config: IpcAuthorizationConfiguration) => Promise<void>;
+
+  /** Called to start the sign-in process. Subscribe to onUserStateChanged to be notified when sign-in completes */
+  signIn: () => Promise<void>;
+
+  /** Called to start the sign-out process. Subscribe to onUserStateChanged to be notified when sign-out completes */
+  signOut: () => Promise<void>;
+
+  getAccessTokenProps: () => Promise<AccessTokenProps>;
+
+  /** Check if the internet is reachable. */
+  checkInternetConnectivity: () => Promise<InternetConnectivityStatus>;
+
+  /** Manually override internet reachability for testing purposes.
+   * @param _status New status to set on backend.
+   */
+  overrideInternetConnectivity: (_overriddenBy: OverriddenBy, _status: InternetConnectivityStatus) => Promise<void>;
+
+  /** Return configuration information from backend. */
+  getConfig: () => Promise<any>;
+
+  /** Acquire a new BriefcaseId for the supplied iModelId from iModelHub */
+  acquireNewBriefcaseId: (_iModelId: GuidString) => Promise<number>;
+
+  /** Get the filename in the briefcase cache for the supplied BriefcaseId and iModelId.
+   * @note this merely returns the full path fileName. It does not test for the existence of the file.
+    */
+  getBriefcaseFileName: (_props: BriefcaseProps) => Promise<string>;
+
+  /** Download a briefcase file for the supplied briefcase properties. */
+  downloadBriefcase: (_requestProps: RequestNewBriefcaseProps, _reportProgress: boolean) => Promise<LocalBriefcaseProps>;
+
+  /**
+   * Cancels the previously requested download of a briefcase
+   * @param _key Key to locate the briefcase in the disk cache
+   * @note returns true if the cancel request was acknowledged. false otherwise
+   */
+  requestCancelDownloadBriefcase: (_fileName: string) => Promise<boolean>;
+
+  /**
+   * Delete a previously downloaded briefcase. The briefcase must be closed.
+   * @param _fileName the Briefcase to delete
+   */
+  deleteBriefcaseFiles: (_fileName: string) => Promise<void>;
+
+  /**
+   * Gets a list of all briefcases that were previously downloaded to the system briefcase cache.
+   * @note returns array of LocalBriefcaseProps.
+   */
+  getCachedBriefcases: (_iModelId?: GuidString) => Promise<LocalBriefcaseProps[]>;
+
+  /**
+   * Open a key/value pair base storage
+   * @param _storageId string identifier of storage
+   */
+  storageMgrOpen: (_storageId: string) => Promise<string>;
+
+  /**
+   * Close a key/value pair base storage
+   * @param _storageId string identifier of storage
+   * @param _deleteOnClose delete the storage on close
+   */
+  storageMgrClose: (_storageId: string, _deleteOnClose: boolean) => Promise<void>;
+
+  /**
+   * Get the names of available storages
+   * @note returns list of storage names
+   */
+  storageMgrNames: () => Promise<string[]>;
+
+  /**
+   * Get the value associated with a key.
+   * @param _storageId string identifier of storage
+   * @param _key key identifier for value
+   * @note returns key value or undefined
+   */
+  storageGet: (_storageId: string, _key: string) => Promise<StorageValue | undefined>;
+
+  /**
+   * Set a value for a key.
+   * @param _storageId string identifier of storage
+   * @param _key key identifier for value
+   * @param _value value to be set
+   */
+  storageSet: (_storageId: string, _key: string, _value: StorageValue) => Promise<void>;
+
+  /**
+   * Remove a key/value pair.
+   * @param _storageId string identifier of storage
+   * @param _key key identifier for value
+   */
+  storageRemove: (_storageId: string, _key: string) => Promise<void>;
+
+  /**
+   * Get list of keys in a storage.
+   * @param _storageId string identifier of storage
+   * @note returns list of storage ids
+   */
+  storageKeys: (_storageId: string) => Promise<string[]>;
+
+  /**
+   * Delete all key/value pairs.
+   * @param _storageId string identifier of storage
+   */
+  storageRemoveAll: (_storageId: string) => Promise<void>;
+}