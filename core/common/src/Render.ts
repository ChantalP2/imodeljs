--- conflicted
+++ resolved
@@ -1817,13 +1817,8 @@
 }
 
 /**
-<<<<<<< HEAD
  * Describes the type of a 'batch' of graphics as produced by [[RenderSystem.createBatch]].
- * The most commonly-encountered batches are [[Tile]]s, which can be of either Primary or
-=======
- * Describes the type of a 'batch' of graphics as produced by RenderSystem.createBatch().
  * The most commonly-encountered batches are Tiles, which can be of either Primary or
->>>>>>> 2de16b6b
  * Classifier type.
  */
 export const enum BatchType {
