--- conflicted
+++ resolved
@@ -1,10 +1,6 @@
 {
   "name": "@bentley/express-server",
-<<<<<<< HEAD
-  "version": "2.0.0-dev.76",
-=======
   "version": "2.0.0-dev.77",
->>>>>>> 73f0523d
   "description": "iModel.js express utilities",
   "main": "lib/ExpressServer.js",
   "typings": "lib/ExpressServer",
@@ -36,13 +32,8 @@
   },
   "peerDependencies": {},
   "devDependencies": {
-<<<<<<< HEAD
-    "@bentley/build-tools": "2.0.0-dev.76",
-    "@bentley/imodeljs-common": "2.0.0-dev.76",
-=======
     "@bentley/build-tools": "2.0.0-dev.77",
     "@bentley/imodeljs-common": "2.0.0-dev.77",
->>>>>>> 73f0523d
     "@types/body-parser": "^1.17.0",
     "@types/express": "^4.16.1",
     "@types/node": "10.14.1",
