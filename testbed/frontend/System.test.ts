<<<<<<< HEAD
/*---------------------------------------------------------------------------------------------
|  $Copyright: (c) 2018 Bentley Systems, Incorporated. All rights reserved. $
 *--------------------------------------------------------------------------------------------*/
import { assert, expect } from "chai";
import { Capabilities, RenderType, DepthType, ViewportQuad, TexturedViewportQuad } from "@bentley/imodeljs-frontend/lib/rendering";

function getCanvas(): HTMLCanvasElement | undefined {
  let canvas = document.getElementById("canvas") as HTMLCanvasElement | undefined;
  if (null === canvas)
    canvas = document.createElement("canvas") as HTMLCanvasElement;

  const gl = canvas!.getContext("webgl");
  return gl ? canvas : undefined;
}

describe("System WebGL Capabilities", () => {
  it("capabilities should all default to 0 or false", () => {
    // Test default capabilities.  Change if WebGL2 support added (not all will default to 0 or false).
    const cap: Capabilities = new Capabilities();
    expect(cap.maxRenderType).to.equal(RenderType.TextureUnsignedByte);
    expect(cap.maxDepthType).to.equal(DepthType.RenderBufferUnsignedShort16);
    expect(cap.maxTextureSize).to.equal(0);
    expect(cap.maxColorAttachments).to.equal(0);
    expect(cap.maxDrawBuffers).to.equal(0);
    expect(cap.maxFragTextureUnits).to.equal(0);
    expect(cap.maxVertTextureUnits).to.equal(0);
    expect(cap.maxVertAttribs).to.equal(0);
    expect(cap.maxVertUniformVectors).to.equal(0);
    expect(cap.maxVaryingVectors).to.equal(0);
    expect(cap.maxFragUniformVectors).to.equal(0);
    expect(cap.supportsNonPowerOf2Textures).to.be.false;
    expect(cap.supportsDrawBuffers).to.be.false;
    expect(cap.supports32BitElementIndex).to.be.false;
    expect(cap.supportsTextureFloat).to.be.false;
    expect(cap.supportsTextureHalfFloat).to.be.false;
    expect(cap.supportsShaderTextureLOD).to.be.false;
  });

  it("capabilities should be able to be initialized", () => {
    const canvas = getCanvas();
    if (!canvas)
      return; // test is running on a machine with no graphics
    // Test initializing of capabilities
    const cap: Capabilities = new Capabilities();
    const isInitialized: boolean = cap.init(canvas);
    expect(isInitialized).to.be.true;
  });

  it("capabilities should be able to be read", () => {
    const canvas = getCanvas();
    if (!canvas)
      return;
    // Test initializing of capabilities
    const cap: Capabilities = new Capabilities();
    assert.isTrue(cap.init(canvas), "capabilities did not initialize properly");
    expect(cap.maxTextureSize).to.not.equal(0);
    expect(cap.supportsDrawBuffers).to.be.true; // drawBuffers currently needed (remove when no longer a requirement)
    expect(cap.queryExtensionObject<WEBGL_draw_buffers>("WEBGL_draw_buffers")).to.not.be.undefined;
  });
});

describe("ViewportQuad Tests", () => {
  it("ViewportQuad works as expected", () => {
    const vpquad = new ViewportQuad();
    assert.isTrue(vpquad.indices[0] === 0, "index 0 correct");
    assert.isTrue(vpquad.indices[1] === 1, "index 1 correct");
    assert.isTrue(vpquad.indices[2] === 2, "index 2 correct");
    assert.isTrue(vpquad.indices[3] === 0, "index 0 correct");
    assert.isTrue(vpquad.indices[4] === 2, "index 2 correct");
    assert.isTrue(vpquad.indices[5] === 3, "index 3 correct");
    assert.isTrue(vpquad.vertices.length === 4, "vertices initialized correctly");
  });
  it("TexturedViewportQuad works as expected", () => {
    const tvpquad = new TexturedViewportQuad();
    assert.isTrue(tvpquad.indices[0] === 0, "index 0 correct");
    assert.isTrue(tvpquad.indices[1] === 1, "index 1 correct");
    assert.isTrue(tvpquad.indices[2] === 2, "index 2 correct");
    assert.isTrue(tvpquad.indices[3] === 0, "index 0 correct");
    assert.isTrue(tvpquad.indices[4] === 2, "index 2 correct");
    assert.isTrue(tvpquad.indices[5] === 3, "index 3 correct");
    assert.isTrue(tvpquad.vertices.length === 4, "vertices initialized correctly");
    assert.isTrue(tvpquad.textureUV.length === 4, "textureUV initialized correctly");
  });
});
=======
/*---------------------------------------------------------------------------------------------
|  $Copyright: (c) 2018 Bentley Systems, Incorporated. All rights reserved. $
 *--------------------------------------------------------------------------------------------*/
import { assert } from "chai";
import { Capabilities, ViewportQuad, TexturedViewportQuad } from "@bentley/imodeljs-frontend/lib/rendering";
import { WebGLTestContext } from "./WebGLTestContext";

describe("System WebGL Capabilities", () => {
  it("capabilities should all default to false", () => {

    // Test default capabilities
    const cap: Capabilities = new Capabilities();
    assert.isTrue(cap.maxTextureSize === 0, "elementIndexUint should initialize to 0");
    assert.isFalse(cap.nonPowerOf2Textures, "nonPowerOf2Textures should initialize to false");
    assert.isFalse(cap.drawBuffers, "drawBuffers should initialize to false");
    assert.isFalse(cap.elementIndexUint, "elementIndexUint should initialize to false");
    assert.isFalse(cap.textureFloat, "textureFloat should initialize to false");
    assert.isFalse(cap.renderToFloat, "renderToFloat should initialize to false");
    assert.isFalse(cap.depthStencilTexture, "depthStencilTexture should initialize to false");
    assert.isFalse(cap.shaderTextureLOD, "shaderTextureLOD should initialize to false");
  });

  it("capabilities should be able to be initialized", () => {
    const context = new WebGLTestContext();
    const canvas = context.canvas;
    if (null === canvas) {
      return;
    }
    // Test initializing of capabilities
    const cap: Capabilities = new Capabilities();
    const isInitialized: boolean = cap.init(canvas);
    assert.isTrue(isInitialized, "capabilities did not initialize properly");
  });

  it("capabilities should be able to be read", () => {
    const context = new WebGLTestContext();
    const canvas = context.canvas;
    if (null === canvas) {
      return;
    }

    // Test initializing of capabilities
    const cap: Capabilities = new Capabilities();
    assert.isTrue(cap.init(canvas), "capabilities did not initialize properly");
    assert.isTrue(0 !== cap.maxTextureSize, "cap.maxTextureSize");
    assert.isTrue(cap.drawBuffers, "cap.drawBuffers");
  });
});

describe("ViewportQuad Tests", () => {
  it("ViewportQuad works as expected", () => {
    const vpquad = new ViewportQuad();
    assert.isTrue(vpquad.indices[0] === 0, "index 0 correct");
    assert.isTrue(vpquad.indices[1] === 1, "index 1 correct");
    assert.isTrue(vpquad.indices[2] === 2, "index 2 correct");
    assert.isTrue(vpquad.indices[3] === 0, "index 0 correct");
    assert.isTrue(vpquad.indices[4] === 2, "index 2 correct");
    assert.isTrue(vpquad.indices[5] === 3, "index 3 correct");
    assert.isTrue(vpquad.vertices.length === 4, "vertices initialized correctly");
  });
  it("TexturedViewportQuad works as expected", () => {
    const tvpquad = new TexturedViewportQuad();
    assert.isTrue(tvpquad.indices[0] === 0, "index 0 correct");
    assert.isTrue(tvpquad.indices[1] === 1, "index 1 correct");
    assert.isTrue(tvpquad.indices[2] === 2, "index 2 correct");
    assert.isTrue(tvpquad.indices[3] === 0, "index 0 correct");
    assert.isTrue(tvpquad.indices[4] === 2, "index 2 correct");
    assert.isTrue(tvpquad.indices[5] === 3, "index 3 correct");
    assert.isTrue(tvpquad.vertices.length === 4, "vertices initialized correctly");
    assert.isTrue(tvpquad.textureUV.length === 4, "textureUV initialized correctly");
  });
});
>>>>>>> 75d9cdb3
<|MERGE_RESOLUTION|>--- conflicted
+++ resolved
@@ -1,18 +1,9 @@
-<<<<<<< HEAD
 /*---------------------------------------------------------------------------------------------
 |  $Copyright: (c) 2018 Bentley Systems, Incorporated. All rights reserved. $
  *--------------------------------------------------------------------------------------------*/
 import { assert, expect } from "chai";
 import { Capabilities, RenderType, DepthType, ViewportQuad, TexturedViewportQuad } from "@bentley/imodeljs-frontend/lib/rendering";
-
-function getCanvas(): HTMLCanvasElement | undefined {
-  let canvas = document.getElementById("canvas") as HTMLCanvasElement | undefined;
-  if (null === canvas)
-    canvas = document.createElement("canvas") as HTMLCanvasElement;
-
-  const gl = canvas!.getContext("webgl");
-  return gl ? canvas : undefined;
-}
+import { WebGLTestContext } from "./WebGLTestContext";
 
 describe("System WebGL Capabilities", () => {
   it("capabilities should all default to 0 or false", () => {
@@ -38,9 +29,11 @@
   });
 
   it("capabilities should be able to be initialized", () => {
-    const canvas = getCanvas();
-    if (!canvas)
-      return; // test is running on a machine with no graphics
+    const context = new WebGLTestContext();
+    const canvas = context.canvas;
+    if (null === canvas) {
+      return;
+    }
     // Test initializing of capabilities
     const cap: Capabilities = new Capabilities();
     const isInitialized: boolean = cap.init(canvas);
@@ -48,9 +41,11 @@
   });
 
   it("capabilities should be able to be read", () => {
-    const canvas = getCanvas();
-    if (!canvas)
+    const context = new WebGLTestContext();
+    const canvas = context.canvas;
+    if (null === canvas) {
       return;
+    }
     // Test initializing of capabilities
     const cap: Capabilities = new Capabilities();
     assert.isTrue(cap.init(canvas), "capabilities did not initialize properly");
@@ -82,78 +77,4 @@
     assert.isTrue(tvpquad.vertices.length === 4, "vertices initialized correctly");
     assert.isTrue(tvpquad.textureUV.length === 4, "textureUV initialized correctly");
   });
-});
-=======
-/*---------------------------------------------------------------------------------------------
-|  $Copyright: (c) 2018 Bentley Systems, Incorporated. All rights reserved. $
- *--------------------------------------------------------------------------------------------*/
-import { assert } from "chai";
-import { Capabilities, ViewportQuad, TexturedViewportQuad } from "@bentley/imodeljs-frontend/lib/rendering";
-import { WebGLTestContext } from "./WebGLTestContext";
-
-describe("System WebGL Capabilities", () => {
-  it("capabilities should all default to false", () => {
-
-    // Test default capabilities
-    const cap: Capabilities = new Capabilities();
-    assert.isTrue(cap.maxTextureSize === 0, "elementIndexUint should initialize to 0");
-    assert.isFalse(cap.nonPowerOf2Textures, "nonPowerOf2Textures should initialize to false");
-    assert.isFalse(cap.drawBuffers, "drawBuffers should initialize to false");
-    assert.isFalse(cap.elementIndexUint, "elementIndexUint should initialize to false");
-    assert.isFalse(cap.textureFloat, "textureFloat should initialize to false");
-    assert.isFalse(cap.renderToFloat, "renderToFloat should initialize to false");
-    assert.isFalse(cap.depthStencilTexture, "depthStencilTexture should initialize to false");
-    assert.isFalse(cap.shaderTextureLOD, "shaderTextureLOD should initialize to false");
-  });
-
-  it("capabilities should be able to be initialized", () => {
-    const context = new WebGLTestContext();
-    const canvas = context.canvas;
-    if (null === canvas) {
-      return;
-    }
-    // Test initializing of capabilities
-    const cap: Capabilities = new Capabilities();
-    const isInitialized: boolean = cap.init(canvas);
-    assert.isTrue(isInitialized, "capabilities did not initialize properly");
-  });
-
-  it("capabilities should be able to be read", () => {
-    const context = new WebGLTestContext();
-    const canvas = context.canvas;
-    if (null === canvas) {
-      return;
-    }
-
-    // Test initializing of capabilities
-    const cap: Capabilities = new Capabilities();
-    assert.isTrue(cap.init(canvas), "capabilities did not initialize properly");
-    assert.isTrue(0 !== cap.maxTextureSize, "cap.maxTextureSize");
-    assert.isTrue(cap.drawBuffers, "cap.drawBuffers");
-  });
-});
-
-describe("ViewportQuad Tests", () => {
-  it("ViewportQuad works as expected", () => {
-    const vpquad = new ViewportQuad();
-    assert.isTrue(vpquad.indices[0] === 0, "index 0 correct");
-    assert.isTrue(vpquad.indices[1] === 1, "index 1 correct");
-    assert.isTrue(vpquad.indices[2] === 2, "index 2 correct");
-    assert.isTrue(vpquad.indices[3] === 0, "index 0 correct");
-    assert.isTrue(vpquad.indices[4] === 2, "index 2 correct");
-    assert.isTrue(vpquad.indices[5] === 3, "index 3 correct");
-    assert.isTrue(vpquad.vertices.length === 4, "vertices initialized correctly");
-  });
-  it("TexturedViewportQuad works as expected", () => {
-    const tvpquad = new TexturedViewportQuad();
-    assert.isTrue(tvpquad.indices[0] === 0, "index 0 correct");
-    assert.isTrue(tvpquad.indices[1] === 1, "index 1 correct");
-    assert.isTrue(tvpquad.indices[2] === 2, "index 2 correct");
-    assert.isTrue(tvpquad.indices[3] === 0, "index 0 correct");
-    assert.isTrue(tvpquad.indices[4] === 2, "index 2 correct");
-    assert.isTrue(tvpquad.indices[5] === 3, "index 3 correct");
-    assert.isTrue(tvpquad.vertices.length === 4, "vertices initialized correctly");
-    assert.isTrue(tvpquad.textureUV.length === 4, "textureUV initialized correctly");
-  });
-});
->>>>>>> 75d9cdb3
+});