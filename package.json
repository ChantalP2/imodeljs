{
  "name": "imodeljs-core",
  "version": "0.0.2",
  "private": true,
  "description": "iModelJs core components",
  "license": "UNLICENSED",
  "repository": {
    "type": "git",
    "url": "https://tfs.bentley.com/tfs/ProductLine/Platform%20Technology/_git/imodeljs-core"
  },
  "scripts": {
    "build": "concurrently \"npm run build:backend\" \"npm run build:frontend\" \"npm run build:test\" \"npm run build:testbed\"",
    "build:backend": "cd source/backend && npm run build",
    "build:frontend": "cd source/frontend && npm run build",
    "build:test": "cd source/test && npm run build",
    "build:testbed": "cd source/testbed && npm run build",
    "clean": "concurrently \"npm run clean:backend\" \"npm run clean:frontend\" \"npm run clean:test\" \"npm run clean:legacy\" \"npm run clean:testbed\"",
    "clean:backend": "cd source/backend && npm run clean",
    "clean:dependencies": "concurrently \"rimraf source/backend/node_modules\" \"rimraf source/frontend/node_modules\" \"rimraf source/test/node_modules\"",
    "clean:frontend": "cd source/frontend && npm run clean",
    "clean:legacy": "concurrently \"rimraf lib\" \"rimraf source/common/lib\" \"rimraf source/common/node_modules\"",
    "clean:test": "cd source/test && npm run clean",
    "clean:testbed": "cd source/testbed && npm run clean",
    "findstr:bentley-dependencies": "findstr /c:\"\\\"@bentley\" package.json source\\backend\\package.json source\\frontend\\package.json source\\test\\package.json",
    "lint": "node node_modules/@bentley/bentleyjs-tools/scripts/tslint.js",
    "postinstall": "concurrently \"npm run install:backend\" \"npm run install:frontend\" \"npm run install:test\" \"npm run install:testbed\" \"npm run install:imodeljs-addon\"",
    "install:backend": "cd source/backend && npm install",
    "install:frontend": "cd source/frontend && npm install",
    "install:imodeljs-addon": "node source/backend/scripts/install-imodeljs-addon.js",
    "install:test": "cd source/test && npm install",
    "install:testbed": "cd source/testbed && npm install",
    "outdated:dependencies": "concurrently \"npm run outdated:backend\" \"npm run outdated:frontend\" \"npm run outdated:test\" \"npm run outdated:testbed\"",
    "outdated:backend": "cd source/backend && npm outdated",
    "outdated:frontend": "cd source/frontend && npm outdated",
    "outdated:test": "cd source/test && npm outdated",
    "outdated:testbed": "cd source/testbed && npm outdated",
    "update:dependencies": "concurrently \"npm run update:backend\" \"npm run update:frontend\" \"npm run update:test\" \"npm run update:testbed\"",
    "update:backend": "cd source/backend && npm update",
    "update:frontend": "cd source/frontend && npm update",
    "update:test": "cd source/test && npm update",
    "update:testbed": "cd source/testbed && npm update",
    "predocs": "npm run extract",
    "docs": "node node_modules/@bentley/bentleyjs-tools/scripts/docs.js --baseUrl=source/test/node_modules --includes=source/test/lib/extract --out=source/test/lib/docs --json=source/test/lib/docs/json/file.json",
    "extract": "node node_modules/@bentley/bentleyjs-tools/scripts/extract.js --extractFrom=source/test --out=source/test/lib/extract",
    "test": "cd source/test && npm test",
    "testbed": "cd source/testbed && npm test",
    "test:tsnode": "node node_modules/@bentley/bentleyjs-tools/scripts/test-tsnode --packageRoot \"./\" --testDir=\"./source/test\" --tscPaths",
    "cover": "nyc npm run test:tsnode"
  },
  "keywords": [
    "Bentley",
    "BIM",
    "iModel"
  ],
  "author": {
    "name": "Bentley Systems, Inc.",
    "url": "http://www.bentley.com"
  },
  "//dependencies": "NOTE: dependencies will be empty here and specified in source/frontend, source/backend, and source/test.",
  "dependencies": {},
  "//devDependencies": "NOTE: These are the union of all devDependencies for source/frontend, source/backend, and source/test",
  "devDependencies": {
    "@bentley/bentleyjs-tools": "^1.0.55",
    "@types/chai": "^4.0.6",
    "@types/flatbuffers": "^1.6.5",
    "@types/fs-extra": "^4.0.5",
    "@types/js-base64": "^2.3.0",
    "@types/mocha": "^2.2.44",
    "chai": "^4.1.2",
    "commander": "^2.12.2",
<<<<<<< HEAD
    "concurrently": "^3.5.1",
=======
    "concurrently": "^3.5.0",
>>>>>>> eca98ba6
    "cpx": "^1.5.0",
    "debug-fabulous": "^0.1.2",
    "diff": "^3.3.1",
    "duplexify": "^3.5.1",
    "fs-extra": "latest",
    "inherits": "^2.0.3",
    "mocha": "^3.5.3",
    "nyc": "^11.3.0",
    "object-assign": "^4.1.1",
    "once": "^1.4.0",
    "os-locale": "^2.1.0",
    "resolve": "^1.5.0",
    "rimraf": "^2.6.2",
    "semver": "^5.4.1",
    "source-map-support": "^0.5.0",
    "string-width": "^2.1.1",
    "ts-node": "^3.3.0",
    "tsconfig-paths": "^2.4.0",
    "tslint": "^5.8.0",
    "typescript": "^2.6.2"
<<<<<<< HEAD
=======
  },
  "nyc": {
    "include": [
      "source/frontend/**/*.ts",
      "source/backend/**/*.ts",
      "source/common/**/*.ts"
    ],
    "exclude": [
      "source/test/*"
    ],
    "extension": [
      ".ts"
    ],
    "require": [
      "ts-node/register"
    ],
    "reporter": [
      "text-summary",
      "lcov"
    ],
    "report-dir": "./source/test/lib/coverage"
>>>>>>> eca98ba6
  }
}<|MERGE_RESOLUTION|>--- conflicted
+++ resolved
@@ -68,11 +68,7 @@
     "@types/mocha": "^2.2.44",
     "chai": "^4.1.2",
     "commander": "^2.12.2",
-<<<<<<< HEAD
     "concurrently": "^3.5.1",
-=======
-    "concurrently": "^3.5.0",
->>>>>>> eca98ba6
     "cpx": "^1.5.0",
     "debug-fabulous": "^0.1.2",
     "diff": "^3.3.1",
@@ -93,29 +89,5 @@
     "tsconfig-paths": "^2.4.0",
     "tslint": "^5.8.0",
     "typescript": "^2.6.2"
-<<<<<<< HEAD
-=======
-  },
-  "nyc": {
-    "include": [
-      "source/frontend/**/*.ts",
-      "source/backend/**/*.ts",
-      "source/common/**/*.ts"
-    ],
-    "exclude": [
-      "source/test/*"
-    ],
-    "extension": [
-      ".ts"
-    ],
-    "require": [
-      "ts-node/register"
-    ],
-    "reporter": [
-      "text-summary",
-      "lcov"
-    ],
-    "report-dir": "./source/test/lib/coverage"
->>>>>>> eca98ba6
   }
 }